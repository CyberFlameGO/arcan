/*
 * Copyright 2003-2016, Björn Ståhl
 * License: GPLv2+, see COPYING file in arcan source repository.
 * Reference: http://arcan-fe.com
 */

/*
 * Notes regarding LUA use;
 * - There are a few cases that has turned out problematic enough to
 *   warrant some kind of tracking to think about how things should
 *   be developed for the future. Due to the desire (need even) to
 *   support both LUA-jit and the reference lua implementation, some
 *   of the usual annoyances: (global scope being the default,
 *   double pollution, 1 indexing, no ; statement delimiter, no ternary
 *   operator, no aggregate operators, if (true) then return; end type
 *   quickhacks.
 *
 * - Type coersion; the whole "1" can turn into a number makes for a lot
 *   of problems with WORLDID and BADID being common "number-in-string"
 *   values with possibly hard to locate results.
 *
 *   Worse still, true / false vs. nil use is terribly inconsistent,
 *   and some functions where the desire had been to force a boolean type
 *   integer options were temporarily used and now we have scripts in the
 *   wild relying on the behavior.
 *
 * - Double, strings and decimal points; some build-time dependencies pull
 *   in other dependencies where some have the audacity to change radix
 *   point behavior at random points during execution. Varying with window
 *   manager and display server conditions we run into situations where
 *   tonumber() tostring() class functions (and everything that maps to
 *   printf family) will at one time give 12345.6789 and shortly thereafter,
 *   12345,6789
 */

#include <stdlib.h>
#include <stdio.h>
#include <stdint.h>
#include <inttypes.h>
#include <stdbool.h>
#include <string.h>
#include <unistd.h>
#include <stddef.h>
#include <signal.h>
#include <errno.h>
#include <ctype.h>
#include <setjmp.h>
#include <dlfcn.h>

#include <string.h>
#include <fcntl.h>
#include <sys/types.h>
#include <sys/stat.h>
#include <math.h>

#include <assert.h>

#include <lua.h>
#include <lualib.h>
#include <lauxlib.h>

#include <poll.h>

#ifdef LUA51_JIT
#include <luajit.h>
#else

#endif

#if LUA_VERSION_NUM == 501
	#define lua_rawlen(x, y) lua_objlen(x, y)
#endif

#include "arcan_math.h"
#include "arcan_general.h"
#include "arcan_shmif.h"
#include "arcan_video.h"
#include "arcan_videoint.h"
#include "arcan_renderfun.h"
#include "arcan_3dbase.h"
#include "arcan_audio.h"
#include "arcan_event.h"
#include "arcan_db.h"
#include "arcan_frameserver.h"
#include "arcan_led.h"

#define arcan_luactx lua_State
#include "arcan_lua.h"

/*
 * tradeoff (extra branch + loss in precision vs. assymetry and UB)
 */
#define abs( x ) ( abs( (x) == INT_MIN ? ((x)+1) : x ) )

/*
 * namespaces permitted to be searched for regular resource lookups
 */
#ifndef DEFAULT_USERMASK
#define DEFAULT_USERMASK \
	(RESOURCE_APPL | RESOURCE_APPL_SHARED | RESOURCE_APPL_TEMP)
#endif

#ifndef CAREFUL_USERMASK
#define CAREFUL_USERMASK \
	(RESOURCE_APPL | RESOURCE_APPL_SHARED)
#endif

#ifndef MODULE_USERMASK
#define MODULE_USERMASK \
	(RESOURCE_SYS_LIBS)
#endif

/*
 * defined in engine/arcan_main.c, rather than terminating directly
 * we'll longjmp to this and hopefully the engine can switch scripts
 * or take similar user-defined action.
 */
extern jmp_buf arcanmain_recover_state;

/*
 * some operations, typically resize, move and rotate suffered a lot from
 * lua floats propagating, meaning that we'd get subpixel positioning
 * and blurring text etc. as a consequence. For these functions, we now
 * force the type to whatever acoord is specified as (here, signed).
 */
typedef int acoord;

/*
 * arcan_fatal calls in this context are invalid Lua script invocations,
 * these should only forward to arcan_fatal if there's no recovery script
 * set.
 */
#define arcan_fatal(...) do { lua_rectrigger( __VA_ARGS__); } while(0)

/*
 * Each function that crosses the LUA->C barrier has a LUA_TRACE
 * macro reference first to allow quick build-time interception.
 */
#ifdef LUA_TRACE_STDERR
#define LUA_TRACE(fsym) fprintf(stderr, "(%lld:%s)->%s\n", \
	arcan_timemillis(), luactx.lastsrc, fsym);

/*
 * This trace function scans the stack and writes the information about
 * calls to a CSV file (arcan.trace): function;timestamp;type;type
 * This is useful for benchmarking / profiling / test coverage and
 * hardening.
 */
#elif defined(LUA_TRACE_COVERAGE)
#define LUA_TRACE(fsym) trace_coverage(fsym, ctx);

#else
#define LUA_TRACE(fsym)
#endif

/*
 * ETRACE is used in stead of a normal return and is used to both track
 * non-fatal non-warning script invocation errors and to check for unbalanced
 * stacks. Example:
 * static int lasttop = 0;
 * define LUA_TRACE(fsym) top lasttop = lua_gettop(ctx);
 * define LUA_ETRACE(fsym, reason, argc){fprintf(stdout, "%s, %d\n",
		fsym, (int)(lasttop - lua_gettop(ctx) + argc)); return argc;}
 */
#define LUA_ETRACE(fsym,reason, X){ return X; }

#define LUA_DEPRECATE(fsym) \
	arcan_warning("%s, DEPRECATED, discontinue "\
	"the use of this function immediately as it is slated for removal.\n", fsym);

#include "arcan_img.h"
#include "arcan_ttf.h"

/* these take some explaining:
 * to enforce that actual constants are used in LUA scripts and not magic
 * numbers the corresponding binding functions check that the match these
 * global constants (not defines as we want them maintained in debug data
 * as well), but their actual values are set by defines so that they can be
 * swizzled around by the build-system */
#ifndef CONST_ROTATE_RELATIVE
#define CONST_ROTATE_RELATIVE 10
#endif

#ifndef CONST_ROTATE_ABSOLUTE
#define CONST_ROTATE_ABSOLUTE 5
#endif

#ifndef CONST_MAX_SURFACEW
#define CONST_MAX_SURFACEW 8192
#endif

#ifndef CONST_MAX_SURFACEH
#define CONST_MAX_SURFACEH 4096
#endif

#ifndef CONST_RENDERTARGET_DETACH
#define CONST_RENDERTARGET_DETACH 20
#endif

#ifndef CONST_RENDERTARGET_NODETACH
#define CONST_RENDERTARGET_NODETACH 21
#endif

#ifndef CONST_RENDERTARGET_SCALE
#define CONST_RENDERTARGET_SCALE 30
#endif

#ifndef CONST_RENDERTARGET_NOSCALE
#define CONST_RENDERTARGET_NOSCALE 31
#endif

#ifndef CONST_FRAMESERVER_INPUT
#define CONST_FRAMESERVER_INPUT 41
#endif

#ifndef CONST_FRAMESERVER_OUTPUT
#define CONST_FRAMESERVER_OUTPUT 42
#endif

#ifndef CONST_DEVICE_INDIRECT
#define CONST_DEVICE_INDIRECT 1
#endif

#ifndef CONST_DEVICE_DIRECT
#define CONST_DEVICE_DIRECT 2
#endif

#ifndef CONST_DEVICE_LOST
#define CONST_DEVICE_LOST 3
#endif

#ifndef LAUNCH_EXTERNAL
#define LAUNCH_EXTERNAL 0
#endif

#ifndef LAUNCH_INTERNAL
#define LAUNCH_INTERNAL 1
#endif

/*
 * disable support for all builtin frameservers
 * which removes most (launch_target and target_alloc remain)
 * ways of spawning external processes.
 */
static int fsrv_ok =
#ifdef DISABLE_FRAMESERVERS
0
#else
1
#endif
;

#define FATAL_MSG_FRAMESERV "specified destination is not a frameserver.\n"

/* we map the constants here so that poor or confused
 * debuggers also have a chance to give us symbol resolution */
static const int MOUSE_GRAB_ON  = 20;
static const int MOUSE_GRAB_OFF = 21;

static const int MAX_SURFACEH = CONST_MAX_SURFACEH;
static const int MAX_SURFACEW = CONST_MAX_SURFACEW;

static const int FRAMESET_NODETACH = 11;
static const int FRAMESET_DETACH   = 10;

static const int RENDERTARGET_DETACH   = CONST_RENDERTARGET_DETACH;
static const int RENDERTARGET_NODETACH = CONST_RENDERTARGET_NODETACH;
static const int RENDERTARGET_SCALE    = CONST_RENDERTARGET_SCALE;
static const int RENDERTARGET_NOSCALE  = CONST_RENDERTARGET_NOSCALE;
static const int RENDERFMT_COLOR = RENDERTARGET_COLOR;
static const int RENDERFMT_DEPTH = RENDERTARGET_DEPTH;
static const int RENDERFMT_FULL  = RENDERTARGET_COLOR_DEPTH_STENCIL;
static const int DEVICE_INDIRECT = CONST_DEVICE_INDIRECT;
static const int DEVICE_DIRECT = CONST_DEVICE_DIRECT;
static const int DEVICE_LOST = CONST_DEVICE_LOST;

extern struct arcan_dbh* dbhandle;

enum arcan_cb_source {
	CB_SOURCE_NONE        = 0,
	CB_SOURCE_FRAMESERVER = 1,
	CB_SOURCE_IMAGE       = 2,
	CB_SOURCE_TRANSFORM   = 3,
	CB_SOURCE_PREROLL     = 4
};

struct nonblock_io {
	char buf[4096];
	off_t ofs;
	int fd;
	char* pending;
};

static struct {
	struct nonblock_io rawres;

	const char* lastsrc;

	bool in_panic;
	unsigned char debug;
	unsigned lua_vidbase;
	unsigned char grab;

	enum arcan_cb_source cb_source_kind;
	long long cb_source_tag;

/* limits themename + identifier to this length
 * will be modified in when calling into lua */
	char* prefix_buf;
	size_t prefix_ofs;

	struct arcan_extevent* last_segreq;
	char* pending_socket_label;
	int pending_socket_descr;

	const char* last_crash_source;

	lua_State* last_ctx;
} luactx = {0};

extern char* _n_strdup(const char* instr, const char* alt);
static inline const char* fsrvtos(enum ARCAN_SEGID ink);
static bool tgtevent(arcan_vobj_id dst, arcan_event ev);
static void do_preroll(lua_State* ctx, intptr_t ref,
	arcan_vobj_id vid, arcan_aobj_id aid);

static inline char* colon_escape(char* in)
{
	char* instr = in;
	while(*instr){
		if (*instr == ':')
			*instr = '\t';
		instr++;
	}
	return in;
}

/*
 * Nil out whatever functions / tables the build- system defined that we should
 * not have. Should possibly replace this with a function that maps a warning
 * about the banned function.
 */
#include "arcan_bootstrap.h"
static void luaL_nil_banned(struct arcan_luactx* ctx)
{
	int rv = luaL_loadbuffer(ctx, (const char*) arcan_bootstrap_lua,
		arcan_bootstrap_lua_len, "bootstrap");

	if (0 != rv){
		arcan_warning("BROKEN BUILD: bootstrap code couldn't be parsed\n");
	}
	else
/* called from err-handler will be ignored as it'll fatal or reload */
		rv = lua_pcall(ctx, 0, 0, 0);
}

static void dump_call_trace(lua_State* ctx)
{
/*
 * we can't trust debug.traceback to be present or in an intact state,
 * the user script might try to hide something from us -- so reset
 * the lua namespace then re-apply the restrictions.
 */
	luaL_openlibs(ctx);

	lua_settop(ctx, -2);
	lua_getfield(ctx, LUA_GLOBALSINDEX, "debug");
	if (!lua_istable(ctx, -1))
		lua_pop(ctx, 1);
	else {
		lua_getfield(ctx, -1, "traceback");
		if (!lua_isfunction(ctx, -1))
			lua_pop(ctx, 2);
		else {
			lua_call(ctx, 0, 1);
			const char* str = lua_tostring(ctx, -1);
			arcan_warning("%s\n", str);
		}
	}

	luaL_nil_banned(ctx);
}

/* slightly more flexible argument management, just find the first callback */
static inline intptr_t find_lua_callback(lua_State* ctx)
{
	int nargs = lua_gettop(ctx);

	for (size_t i = 1; i <= nargs; i++)
		if (lua_isfunction(ctx, i) && !lua_iscfunction(ctx, i)){
			lua_pushvalue(ctx, i);
			return luaL_ref(ctx, LUA_REGISTRYINDEX);
		}

	return (intptr_t) LUA_NOREF;
}

static inline int find_lua_type(lua_State* ctx, int type, int ofs)
{
	int nargs = lua_gettop(ctx);

	for (size_t i = 1; i <= nargs; i++){
		int ltype = lua_type(ctx, i);
		if (ltype == type)
			if (ofs-- == 0)
				return i;
	}

	return 0;
}

static const char* luaL_lastcaller(lua_State* ctx)
{
	static char msg[1024];
	msg[1023] = '\0';

	lua_Debug dbg;
	lua_getstack(ctx, 1, &dbg);
	lua_getinfo(ctx, "nlS" ,&dbg);
	snprintf(msg, 1023, "%s:%d", dbg.short_src, dbg.currentline);

	return msg;
}

static void trace_allocation(lua_State* ctx, const char* sym, arcan_vobj_id id)
{
	if (luactx.debug > 2)
		arcan_warning("\x1b[1m %s: alloc(%s) => %"PRIxVOBJ")\x1b[39m\x1b[0m\n",
			luaL_lastcaller(ctx), sym, id + luactx.lua_vidbase);
}

static void trace_coverage(const char* fsym, lua_State* ctx)
{
	static FILE* outf;
	static bool init;

retry:
	if (!outf && init)
		return;

	if (!outf){
		init = true;
		char* fname = arcan_expand_resource(
			"arcan.coverage", RESOURCE_SYS_DEBUG);

		if (!fname)
			return;

		outf = fopen(fname, "w+");
		arcan_mem_free(fname);
		goto retry;
	}

	fprintf(outf, "%lld;%s;", arcan_timemillis(), fsym);

	int top = lua_gettop(ctx);
	for (size_t i = 1; i <= top; i++){
		int t = lua_type(ctx, i);
		switch (t){
		case LUA_TBOOLEAN:
			fputs("bool;", outf);
		break;
		case LUA_TNIL:
			fputs("nil;", outf);
		break;
		case LUA_TLIGHTUSERDATA:
			fputs("lightud;", outf);
		break;
		case LUA_TTABLE:
			fputs("table;", outf);
		break;
		case LUA_TUSERDATA:
			fputs("ud;", outf);
		break;
		case LUA_TTHREAD:
			fputs("thread;", outf);
		break;
		case LUA_TSTRING:
			fputs("str;", outf);
		break;
		case LUA_TNUMBER:
			fputs("num;", outf);
		break;
		case LUA_TFUNCTION:
			fputs("fptr;", outf);
		break;
		default:
			fputs("unt;", outf);
		break;
		}
	}

	fputc('\n', outf);
}

/*
 * version of luaL_checknumber that accepts true/false as numbers
 */
static lua_Number luaL_checkbnumber(lua_State* L, int narg)
{
	lua_Number d = lua_tonumber(L, narg);
	if (d == 0 && !lua_isnumber(L, narg)){
		if (!lua_isboolean(L, narg))
			luaL_typerror(L, narg, "number or boolean");
		else
			d = lua_toboolean(L, narg);
	}
	return d;
}

static lua_Number luaL_optbnumber(lua_State* L, int narg, lua_Number opt)
{
	if (lua_isnumber(L, narg))
		return lua_tonumber(L, narg);
	else if (lua_isboolean(L, narg))
		return lua_toboolean(L, narg);
	else
		return opt;
}

static void wraperr(struct arcan_luactx* ctx, int errc, const char* src);

/*
 * iterate all vobject and drop any known tag-cb associations that
 * are used to map events to lua functions
 */
void arcan_lua_cbdrop()
{
	for (size_t i = 0; i <= vcontext_ind; i++){
		struct arcan_video_context* ctx = &vcontext_stack[i];
		for (size_t j = 0; j < ctx->vitem_limit; j++)
			if (FL_TEST(&ctx->vitems_pool[j], FL_INUSE) &&
				ctx->vitems_pool[j].feed.state.tag == ARCAN_TAG_FRAMESERV){
				arcan_frameserver* fsrv = ctx->vitems_pool[j].feed.state.ptr;
				if (!fsrv)
					continue;

				fsrv->tag = LUA_NOREF;
			}
	}
}

void lua_rectrigger(const char* msg, ...)
{
	va_list args;
	va_start(args, msg);

#ifndef ARCAN_LUA_NOCOLOR
	lua_State* ctx = luactx.last_ctx;
	char msg_buf[256];
	vsnprintf(msg_buf, sizeof(msg_buf), msg, args);

	arcan_warning("\n\x1b[1mImproper API use from Lua script"
		":\n\t\x1b[32m%s\x1b[39m\n", msg_buf);

	dump_call_trace(ctx);

	arcan_warning("\x1b[0m\n");
#else
	arcan_warning(msg, args);
#endif

/* we got redirected here from an arcan_fatal macro- based redirection
 * so expand in order to get access to the actual call */
	va_end(args);

	if (luactx.debug > 2)
		arcan_state_dump("misuse", msg, "");

	arcan_warning("\nHanding over to recovery script "
		"(or shutdown if none present).\n");

	longjmp(arcanmain_recover_state, 3);
}

#ifdef _DEBUG
static void frozen_warning(lua_State* ctx, arcan_vobject* vobj)
{
	arcan_warning("access of frozen object (%s):\n",
		vobj->tracetag? vobj->tracetag : "untagged");
	dump_call_trace(ctx);
}
#endif

static inline arcan_vobj_id luaL_checkaid(lua_State* ctx, int num)
{
	return luaL_checknumber(ctx, num);
}

static inline void lua_pushvid(lua_State* ctx, arcan_vobj_id id)
{
	if (id != ARCAN_EID && id != ARCAN_VIDEO_WORLDID)
		id += luactx.lua_vidbase;

	lua_pushnumber(ctx, (double) id);
}

static inline void lua_pushaid(lua_State* ctx, arcan_aobj_id id)
{
	lua_pushnumber(ctx, id);
}

void arcan_state_dump(const char* key, const char* msg, const char* src)
{
	time_t logtime = time(NULL);
	struct tm* ltime = localtime(&logtime);
	if (!ltime){
		arcan_warning("arcan_state_dump(%s, %s, %s) failed, "
			"couldn't get localtime.", key, msg, src);
		return;
	}

	const char date_ptn[] = "%m%d_%H%M%S";
	char date_str[ sizeof(date_ptn) * 2 ];
	strftime(date_str, sizeof(date_str), date_ptn, ltime);

	char state_fn[ strlen(key) + sizeof(".lua") + sizeof(date_str) ];
	snprintf(state_fn, sizeof(state_fn), "%s_%s.lua", key, date_str);

	char* fname = arcan_expand_resource(state_fn, RESOURCE_SYS_DEBUG);

	FILE* tmpout = fopen(fname, "w+");
	if (tmpout){
		char dbuf[strlen(msg) + strlen(src) + 1];
		snprintf(dbuf, sizeof(dbuf), "%s, %s\n", msg ? msg : "", src ? src : "");

		arcan_lua_statesnap(tmpout, dbuf, false);
		fclose(tmpout);
	}
	else
		arcan_warning("crashdump requested but (%s) is not accessible.\n", fname);

	arcan_mem_free(fname);
}

/* dump argument stack, stack trace are shown only when --debug is set */
static void dump_stack(lua_State* ctx)
{
	int top = lua_gettop(ctx);
	arcan_warning("-- stack dump (%d)--\n", top);

	for (size_t i = 1; i <= top; i++){
		int t = lua_type(ctx, i);

		switch (t){
		case LUA_TBOOLEAN:
			arcan_warning(lua_toboolean(ctx, i) ? "true" : "false");
		break;
		case LUA_TSTRING:
			arcan_warning("%d\t'%s'\n", i, lua_tostring(ctx, i));
			break;
		case LUA_TNUMBER:
			arcan_warning("%d\t%g\n", i, lua_tonumber(ctx, i));
			break;
		default:
			arcan_warning("%d\t%s\n", i, lua_typename(ctx, t));
			break;
		}
	}

	arcan_warning("\n");
}

/*
 * A more optimized approach than this one would be to track when the globals
 * change for C<->LUA related transfer functions and just have
 * cached function pointers.
 */
static bool grabapplfunction(lua_State* ctx,
	const char* funame, size_t funlen)
{
	if (funlen > 0){
		strncpy(luactx.prefix_buf +
			luactx.prefix_ofs + 1, funame, 32);

		luactx.prefix_buf[luactx.prefix_ofs] = '_';
		luactx.prefix_buf[luactx.prefix_ofs + funlen + 1] = '\0';
	}
	else
		luactx.prefix_buf[luactx.prefix_ofs] = '\0';

	lua_getglobal(ctx, luactx.prefix_buf);

	if (!lua_isfunction(ctx, -1)){
		lua_pop(ctx, 1);
		return false;
	}

	return true;
}

/* the places in _lua.c that calls this function should probably have a better
 * handover as this incurs additional and almost always unnecessary strlen
 * calls */
static inline const char* intblstr(lua_State* ctx, int ind, const char* field)
{
	lua_getfield(ctx, ind, field);
	const char* rv = lua_tostring(ctx, -1);
	lua_pop(ctx, 1);
	return rv;
}

static inline float intblfloat(lua_State* ctx, int ind, const char* field)
{
	lua_getfield(ctx, ind, field);
	float rv = lua_tonumber(ctx, -1);
	lua_pop(ctx, 1);
	return rv;
}

static inline int intblint(lua_State* ctx, int ind, const char* field)
{
	lua_getfield(ctx, ind, field);
	int rv = lua_tointeger(ctx, -1);
	lua_pop(ctx, 1);
	return rv;
}

static inline bool intblbool(lua_State* ctx, int ind, const char* field)
{
	lua_getfield(ctx, ind, field);
	bool rv = lua_toboolean(ctx, -1);
	lua_pop(ctx, 1);
	return rv;
}

static inline char* findresource(const char* arg, enum arcan_namespaces space)
{
	char* res = arcan_find_resource(arg, space, ARES_FILE);
/* since this is invoked extremely frequently and is involved in file-system
 * related stalls, maybe a sort of caching mechanism should be implemented
 * (invalidate / refill every N ticks or have a flag to side-step it -- as a lot
 * of resources are quite static and the rest of the API have to handle missing
 * or bad resources anyhow, we also know which subdirectories to attach
 * to OS specific event monitoring effects */

	if (luactx.debug){
		arcan_warning("Debug, resource lookup for %s, yielded: %s\n", arg, res);
	}

	return res;
}

static int alua_doresolve(lua_State* ctx, const char* inp)
{
	data_source source = arcan_open_resource(inp);
	if (source.fd == BADFD)
		return -1;

	map_region map = arcan_map_resource(&source, false);
	if (!map.ptr){
		arcan_release_resource(&source);
		return -1;
	}

	int rv = luaL_loadbuffer(ctx, map.ptr, map.sz, inp);
	if (0 == rv)
		rv = lua_pcall(ctx, 0, LUA_MULTRET, 0);

	arcan_release_map(map);
	arcan_release_resource(&source);

	return rv;
}

void arcan_lua_tick(lua_State* ctx, size_t nticks, size_t global)
{
	arcan_lua_setglobalint(ctx, "CLOCK", global);

	if (grabapplfunction(ctx, "clock_pulse", 11)){
		lua_pushnumber(ctx, global);
		lua_pushnumber(ctx, nticks);
		wraperr(ctx, lua_pcall(ctx, 2, 0, 0),"event loop: clock pulse");
	}
}

char* arcan_lua_main(lua_State* ctx, const char* inp, bool file)
{
/* since we prefix scriptname to functions that we look-up,
 * we need a buffer to expand into with as few read/writes/allocs
 * as possible, arcan_lua_dofile is only ever invoked when
 * an appl is about to be loaded so here is a decent entrypoint */
	const int suffix_lim = 34;

	free(luactx.prefix_buf);
	luactx.prefix_ofs = arcan_appl_id_len();
	luactx.prefix_buf = arcan_alloc_mem( arcan_appl_id_len() + suffix_lim,
		ARCAN_MEM_BINDING, ARCAN_MEM_BZERO, ARCAN_MEMALIGN_SIMD
	);
	memcpy(luactx.prefix_buf, arcan_appl_id(), luactx.prefix_ofs);

	if ( (file ? alua_doresolve(ctx, inp) != 0 : luaL_dofile(ctx, inp)) == 1){
		const char* msg = lua_tostring(ctx, -1);
		if (msg)
			return strdup(msg);
	}

	return NULL;
}

void arcan_lua_adopt(struct arcan_luactx* ctx)
{
/* works on the idea that the context stack has already been collapsed into
 * 'only-fsrv' related vids left */
	struct arcan_vobject_litem* first = vcontext_stack[0].stdoutp.first;
	struct arcan_vobject_litem* current = first;

	size_t n_fsrv = 0;
/* one: find out how many frameservers are running in the context */
	while(current){
		if (current->elem->feed.state.tag == ARCAN_TAG_FRAMESERV)
			n_fsrv++;
		current = current->next;
	}

	if (n_fsrv == 0)
		return;

/* two: save all the IDs, this tracking is because every call to adopt may
 * possibly change the context and number of frameservers, order losely so that
 * we get primary segments before secondary ones */
	arcan_vobj_id ids[n_fsrv];
	size_t count = 0, lcount = n_fsrv -1;
	current = first;
	while(count < n_fsrv && current){
		if (current->elem->feed.state.tag == ARCAN_TAG_FRAMESERV){
			arcan_frameserver* fsrv = current->elem->feed.state.ptr;
			if (fsrv->parent.vid != ARCAN_EID)
				ids[lcount--] = current->elem->cellid;
			else
				ids[count++] = current->elem->cellid;
		}
		current = current->next;
	}

	arcan_vobj_id delids[n_fsrv];
	size_t delcount = 0;

/* three: forward to adopt function (or delete) */
	for (count = 0; count < n_fsrv; count++){
		arcan_vobject* vobj = arcan_video_getobject(ids[count]);
		if (!vobj || vobj->feed.state.tag != ARCAN_TAG_FRAMESERV)
			continue;

		arcan_frameserver* fsrv = vobj->feed.state.ptr;
		fsrv->tag = LUA_NOREF;

		bool delete = true;
		if (grabapplfunction(ctx, "adopt", sizeof("adopt") - 1) &&
			arcan_video_getobject(ids[count]) != NULL){
			lua_pushvid(ctx, vobj->cellid);
			lua_pushstring(ctx, fsrvtos(fsrv->segid));
			lua_pushstring(ctx, fsrv->title);
			lua_pushvid(ctx, fsrv->parent.vid);
			lua_pushboolean(ctx, count < n_fsrv-1);

			wraperr(ctx, lua_pcall(ctx, 5, 1, 0), "adopt");

/* if we don't get an explicit accept, assume deletion */
			if (lua_type(ctx, -1) == LUA_TBOOLEAN &&
				lua_toboolean(ctx, -1) == true){
				delete = false;
/* send register event again so adoption imposed handler might map
 * to related archetype, then follow up with resized to underlying
 * format. Other state restoration has to be handled by fsrv itself */
				arcan_event_enqueue(arcan_event_defaultctx(), &(struct arcan_event){
					.category = EVENT_EXTERNAL,
					.ext.kind = EVENT_EXTERNAL_REGISTER,
					.ext.registr.kind = fsrv->segid,
					.ext.registr.guid[0] = fsrv->guid[0],
					.ext.registr.guid[1] = fsrv->guid[1]
				});

/* fake a resize event that corresponds to the last negotiated state */
				arcan_event_enqueue(arcan_event_defaultctx(), &(struct arcan_event){
					.category = EVENT_FSRV,
					.fsrv.kind = EVENT_FSRV_RESIZED,
					.fsrv.width = fsrv->desc.width,
					.fsrv.height = fsrv->desc.height,
					.fsrv.video = fsrv->vid,
					.fsrv.audio = fsrv->aid,
					.fsrv.otag = fsrv->tag,
					.fsrv.glsource = fsrv->desc.hints & SHMIF_RHINT_ORIGO_LL
				});

/* the RESET event to the affected frameserver, though it could be used as a
 * DoS oracly, there are so many timing channels that are necessary that it
 * doesn't really aid much by hiding the fact, but it can help a cooperative
 * process enough that it is worth the tradeoff */
				arcan_frameserver_pushevent(fsrv, &(struct arcan_event){
					.category = EVENT_TARGET,
					.tgt.kind = TARGET_COMMAND_RESET,
					.tgt.ioevs[0].iv = 2
				});
			}

			lua_pop(ctx, 1);
		}

		if (delete)
			delids[delcount++] = ids[count];
	}
/* purge will remove all events that are not external, and those that
 * are external will have its otag reset (as otherwise we'd be calling
 * into a damaged luactx */
	arcan_event_purge();

/* maskall will prevent new events from being added during delete,
 * as we are not in a state of being able to track or interpret */
	arcan_event_maskall(arcan_event_defaultctx());
	for (count = 0; count < delcount; count++)
		arcan_video_deleteobject(delids[count]);
	arcan_event_clearmask(arcan_event_defaultctx());

/* lastly, there might be events that have been tagged to an old callback
 * where we again lack state information enough to track */
}

static int zapresource(lua_State* ctx)
{
	LUA_TRACE("zap_resource");

	char* path = findresource(luaL_checkstring(ctx, 1), RESOURCE_APPL_TEMP);

	if (path && unlink(path) != -1)
		lua_pushboolean(ctx, false);
	else
		lua_pushboolean(ctx, true);

	arcan_mem_free(path);

	LUA_ETRACE("zap_resource", NULL, 1);
}

static int opennonblock(lua_State* ctx)
{
	LUA_TRACE("open_nonblock");

	const char* metatable = NULL;
	bool wrmode = luaL_optbnumber(ctx, 2, 0);
	bool fifo = false, ignerr = false;
	char* path;
	int fd;

	const char* str = luaL_checkstring(ctx, 1);
	if (str[0] == '<'){
		fifo = true;
		str++;
	}

/* note on file-system races: it is an explicit contract that the namespace
 * provided for RESOURCE_APPL_TEMP is single- user (us) only. Anyhow, this
 * code turned out a lot messier than needed, refactor when time permits. */
	if (wrmode){
		metatable = "nonblockIOw";
		path = findresource(str, RESOURCE_APPL_TEMP);
		if (path || !(path = arcan_expand_resource(str, RESOURCE_APPL_TEMP))){
			arcan_warning("open_nonblock(), refusing to open "
				"existing file for writing\n");
			arcan_mem_free(path);

			LUA_ETRACE("open_nonblock", "write on already existing file", 0);
		}

		int fl = O_NONBLOCK | O_WRONLY | O_CLOEXEC;
		if (fifo){
/* this is susceptible to the normal race conditions, but we also expect
 * APPL_TEMP to be mapped to a 'safe' path */
			if (-1 == mkfifo(path, S_IRWXU)){
				struct stat fi;
				if (errno != EEXIST || -1 == stat(path, &fi) || !S_ISFIFO(fi.st_mode)){
					arcan_warning("open_nonblock(): mkfifo (%s) failed\n", path);
					LUA_ETRACE("open_nonblock", "mkfifo failed", 0);
				}
			}
			ignerr = true;
		}
		else
			fl |= O_CREAT;

/* failure to open fifo can be expected, then opening will be deferred */
		fd = open(path, fl, S_IRWXU);
	}
	else{
retryopen:
		path = findresource(str, fifo ? RESOURCE_APPL_TEMP : DEFAULT_USERMASK);
		metatable = "nonblockIOr";

		if (!path){
			if (fifo){
				path = arcan_expand_resource(str, RESOURCE_APPL_TEMP);
				if (-1 == mkfifo(path, S_IRWXU)){
					arcan_warning("open_nonblock(): mkfifo (%s) failed\n", path);
					LUA_ETRACE("open_nonblock", "mkfifo failed", 0);
				}
				goto retryopen;
			}
			else{
				LUA_ETRACE("open_nonblock", "file does not exist", 0);
			}
		}
		else
			fd = open(path, O_NONBLOCK | O_CLOEXEC | O_RDONLY);
		arcan_mem_free(path);
		path = NULL;
	}


	if (fd < 0 && !ignerr){
		LUA_ETRACE("open_nonblock", "couldn't open file", 0);
	}

	struct nonblock_io* conn = arcan_alloc_mem(sizeof(struct nonblock_io),
			ARCAN_MEM_BINDING, ARCAN_MEM_BZERO, ARCAN_MEMALIGN_NATURAL);

	conn->fd = fd;
	conn->pending = path;

	uintptr_t* dp = lua_newuserdata(ctx, sizeof(uintptr_t));
	*dp = (uintptr_t) conn;

	luaL_getmetatable(ctx, metatable);
	lua_setmetatable(ctx, -2);

	LUA_ETRACE("open_nonblock", NULL, 1);
}

static int rawresource(lua_State* ctx)
{
	LUA_TRACE("open_rawresource");

/* can't do more than this due to legacy */
	if (luactx.rawres.fd > 0){
		arcan_warning("open_rawresource(), open requested while other resource "
			"still open, use close_rawresource first.\n");

		close(luactx.rawres.fd);
		luactx.rawres.fd = -1;
		luactx.rawres.ofs = 0;
	}

	char* path = findresource(luaL_checkstring(ctx, 1), DEFAULT_USERMASK);

	if (!path){
		char* fname = arcan_expand_resource(
			luaL_checkstring(ctx, 1), RESOURCE_APPL_TEMP);

		if (fname){
			luactx.rawres.fd = open(fname,
				O_CREAT | O_CLOEXEC | O_RDWR, S_IRUSR | S_IWUSR);
			arcan_mem_free(fname);
		}
	}
	else{
		luactx.rawres.fd = open(path, O_RDONLY | O_CLOEXEC);
		arcan_mem_free(path);
	}

	lua_pushboolean(ctx, luactx.rawres.fd > 0);
	LUA_ETRACE("open_rawresource", "", 1);
}

static char* chop(char* str)
{
	char* endptr = str + strlen(str) - 1;
	while(isspace(*str)) str++;

	if(!*str)
		return str;

	while(endptr > str && isspace(*endptr))
		endptr--;

	*(endptr+1) = 0;

	return str;
}

static inline int funtable(lua_State* ctx, uint32_t kind){
	lua_newtable(ctx);
	int top = lua_gettop(ctx);
	lua_pushstring(ctx, "kind");
	lua_pushnumber(ctx, kind);
	lua_rawset(ctx, top);

	return top;
}

static inline void tblstr(lua_State* ctx, const char* k,
	const char* v, int top){
	lua_pushstring(ctx, k);
	lua_pushstring(ctx, v);
	lua_rawset(ctx, top);
}

static inline void tblnum(lua_State* ctx, char* k, double v, int top){
	lua_pushstring(ctx, k);
	lua_pushnumber(ctx, v);
	lua_rawset(ctx, top);
}

static inline void tblbool(lua_State* ctx, char* k, bool v, int top){
	lua_pushstring(ctx, k);
	lua_pushboolean(ctx, v);
	lua_rawset(ctx, top);
}

static const char flt_alpha[] = "abcdefghijklmnopqrstuvwxyz-_";
static const char flt_chunkfn[] = "abcdefhijklmnopqrstuvwxyz1234567890;";
static const char flt_alphanum[] = "abcdefghijklmnopqrstuvwyz-0123456789-_";
static const char flt_Alphanum[] = "abcdefghijklmnopqrstuvwyz-0123456789-_"
	"ABCDEFGHIJKLMNOPQRSTUVWXYZ";
static const char flt_Alpha[] = "ABCDEFGHIJKLMNOPQRSTUVWXYZ-_"
	"abcdefghijklmnopqrstuvwxyz";
static const char flt_num[] = "0123456789_-";

static inline void fltpush(char* dst, char ulim,
	char* inmsg, const char* fltch, char replch)
{
	while (*inmsg && ulim--){
		const char* pos = fltch;
		bool found = false;

		while(*pos){
			if (*pos == *inmsg){
				found = true;
				break;
			}
			pos++;
		}

		if (!found){
			if (replch)
				*dst++ = replch;
		}
		else
			*dst++ = *inmsg;
		inmsg++;
	}

	*dst = '\0';
}


/*
 * Scan and check that the sequence is valid utf-8 and does not exceed the set
 * upper limit. If it does, truncate and return, otherwise copy into dst. Ulim
 * includes the terminating 0.
 */
#include "../frameserver/util/utf8.c"

static inline void slim_utf8_push(char* dst, int ulim, char* inmsg)
{
	uint32_t state = 0;
	uint32_t codepoint = 0;

	for (size_t i = 0; inmsg[i] != '\0', i < ulim; i++){
		dst[i] = inmsg[i];

		if (utf8_decode(&state, &codepoint, (uint8_t)(inmsg[i])) == UTF8_REJECT)
			goto out;
	}

	if (state == UTF8_ACCEPT)
		return;

/* for broken state, just ignore. The other options would be 'warn' (will spam)
 * or to truncate (might in some cases be prefered). */
out:
	dst[0] = '\0';
}

static char* streamtype(int num)
{
	switch (num){
	case 0: return "audio";
	case 1: return "video";
	case 2: return "text";
	case 3: return "overlay";
	}
	return "broken";
}

static int push_resstr(lua_State* ctx, struct nonblock_io* ib, off_t ofs)
{
	size_t in_sz = COUNT_OF(luactx.rawres.buf);

	lua_pushlstring(ctx, ib->buf, ofs);

/* slide or reset buffering */
	if (ofs >= in_sz - 1){
		ib->ofs = 0;
	}
	else{
		memmove(ib->buf, ib->buf + ofs + 1, ib->ofs - ofs - 1);
		ib->ofs -= ofs + 1;
	}

	return 1;
}

static inline size_t bufcheck(lua_State* ctx, struct nonblock_io* ib)
{
	size_t in_sz = COUNT_OF(luactx.rawres.buf);

	for (size_t i = 0; i < ib->ofs; i++){
		if (ib->buf[i] == '\n')
			return push_resstr(ctx, ib, i);
	}

	if (in_sz - ib->ofs == 1)
		return push_resstr(ctx, ib, in_sz - 1);

	return 0;
}

static int bufread(lua_State* ctx, struct nonblock_io* ib)
{
	size_t buf_sz = COUNT_OF(ib->buf);

	if (!ib || ib->fd < 0)
		return 0;

	size_t bufch = bufcheck(ctx, ib);
	if (bufch)
		return bufch;

	ssize_t nr;
	if ( (nr = read(ib->fd, ib->buf + ib->ofs, buf_sz - ib->ofs - 1)) > 0)
		ib->ofs += nr;

	return bufcheck(ctx, ib);
}

static int nbio_closer(lua_State* ctx)
{
	LUA_TRACE("open_nonblock:close");
	struct nonblock_io** ib = luaL_checkudata(ctx, 1, "nonblockIOr");
	if (*ib == NULL){
		LUA_ETRACE("open_nonblock:close", "missing updata", 0);
	}

	if (-1 != (*ib)->fd)
		close((*ib)->fd);
	free((*ib)->pending);
	free(*ib);
	*ib = NULL;

	LUA_ETRACE("open_nonblock:close", NULL, 0);
}

static int nbio_closew(lua_State* ctx)
{
	LUA_TRACE("open_nonblock:close_write");
	struct nonblock_io** ib = luaL_checkudata(ctx, 1, "nonblockIOw");
	if (*ib == NULL){
		LUA_ETRACE("open_nonblock:close_write", "missing udata", 0);
	}

	close((*ib)->fd);
	free(*ib);
	*ib = NULL;

	LUA_ETRACE("open_nonblock:close_write", NULL, 0);
}

static int nbio_write(lua_State* ctx)
{
	LUA_TRACE("open_nonblock:write");
	struct nonblock_io** ud = luaL_checkudata(ctx, 1, "nonblockIOw");
	struct nonblock_io* iw = *ud;
	const char* buf = luaL_checkstring(ctx, 2);
	size_t len = strlen(buf);
	off_t of = 0;

/* special case for FIFOs that aren't hooked up on creation */
	if (-1 == iw->fd && iw->pending)
		iw->fd = open(iw->pending, O_NONBLOCK | O_WRONLY | O_CLOEXEC);

	while (len - of){
		size_t nw = write(iw->fd, buf + of, len - of);
		if (-1 == nw){
			if (errno == EAGAIN || errno == EINTR)
				continue;
			else{
				close(iw->fd);
				iw->fd = -1;
			}
				break;
		}
		else
			of += nw;
	}

	lua_pushnumber(ctx, of);
	LUA_ETRACE("open_nonblock:write", NULL, 1);
}

static int nbio_read(lua_State* ctx)
{
	LUA_TRACE("open_nonblock:read");
	struct nonblock_io** ib = luaL_checkudata(ctx, 1, "nonblockIOr");
	if (*ib == NULL)
		LUA_ETRACE("open_nonblock:read", NULL, 0);

	int nr = bufread(ctx, *ib);
	LUA_ETRACE("open_nonblock:read", NULL, nr);
}

static int readrawresource(lua_State* ctx)
{
	LUA_TRACE("read_rawresource");

	if (luactx.rawres.fd < 0){
		LUA_ETRACE("read_rawresource", "no open file", 0);
	}

	int n = bufread(ctx, &luactx.rawres);
	LUA_ETRACE("read_rawresource", NULL, n);
}

void arcan_lua_setglobalstr(lua_State* ctx,
	const char* key, const char* val)
{
	lua_pushstring(ctx, val);
	lua_setglobal(ctx, key);
}

void arcan_lua_setglobalint(lua_State* ctx, const char* key, int val)
{
	lua_pushnumber(ctx, val);
	lua_setglobal(ctx, key);
}

static inline arcan_aobj_id luaaid_toaid(lua_Number innum)
{
	return (arcan_aobj_id) innum;
}

static inline arcan_vobj_id luavid_tovid(lua_Number innum)
{
	arcan_vobj_id res = ARCAN_VIDEO_WORLDID;

	if (innum != ARCAN_EID && innum != ARCAN_VIDEO_WORLDID)
		res = (arcan_vobj_id) innum - luactx.lua_vidbase;
	else if (innum != res)
		res = ARCAN_EID;

	return res;
}

static inline lua_Number vid_toluavid(arcan_vobj_id innum)
{
	if (innum != ARCAN_EID && innum != ARCAN_VIDEO_WORLDID)
		innum += luactx.lua_vidbase;

	return (double) innum;
}

static inline arcan_vobj_id luaL_checkvid(
		lua_State* ctx, int num, arcan_vobject** dptr)
{
	arcan_vobj_id lnum = luaL_checknumber(ctx, num);
	arcan_vobj_id res = luavid_tovid( lnum );
	if (dptr){
		*dptr = arcan_video_getobject(res);
		if (!(*dptr))
			arcan_fatal("invalid VID requested (%"PRIxVOBJ")\n", res);
	}

#ifdef _DEBUG
	arcan_vobject* vobj = arcan_video_getobject(res);

	if (vobj && FL_TEST(vobj, FL_FROZEN))
		frozen_warning(ctx, vobj);

	if (!vobj)
		arcan_fatal("Bad VID requested (%"PRIxVOBJ") at index (%d)\n", lnum, num);
#endif

	return res;
}

static int rawclose(lua_State* ctx)
{
	LUA_TRACE("close_rawresource");

	bool res = false;

	if (luactx.rawres.fd > 0){
		close(luactx.rawres.fd);
		luactx.rawres.fd = -1;
		luactx.rawres.ofs = 0;
	}

	lua_pushboolean(ctx, res);
	LUA_ETRACE("close_rawresource", NULL, 1);
}

static int pushrawstr(lua_State* ctx)
{
	LUA_TRACE("write_rawresource");

	const char* mesg = luaL_checkstring(ctx, 1);
	size_t ntw = strlen(mesg);

	if (ntw && luactx.rawres.fd > 0){
		size_t ofs = 0;

		while (ntw){
			ssize_t nw = write(luactx.rawres.fd, mesg + ofs, ntw);
			if (-1 != nw){
				ofs += nw;
				ntw -= nw;
			}
			else if (errno != EAGAIN && errno != EINTR)
				break;
		}
	}

	lua_pushboolean(ctx, ntw == 0);
	LUA_ETRACE("write_rawresource", NULL, 1);
}

#ifdef _DEBUG
static int freezeimage(lua_State* ctx)
{
	LUA_TRACE("freeze_image");

	arcan_vobject* vobj;
	luaL_checkvid(ctx, 1, &vobj);
	FL_SET(vobj, FL_FROZEN);
	LUA_ETRACE("freeze_image", NULL, 0);
}

static int debugstall(lua_State* ctx)
{
	LUA_TRACE("frameserver_debugstall");
	int tn = luaL_checknumber(ctx, 1);
	if (tn <= 0)
		unsetenv("ARCAN_FRAMESERVER_DEBUGSTALL");
	else{
		char buf[4];
		snprintf(buf, 4, "%4d", tn);
		setenv("ARCAN_FRAMESERVER_DEBUGSTALL", buf, 1);
	}

	LUA_ETRACE("frameserver_debugstall", NULL, 0);
}
#endif

static int loadimage(lua_State* ctx)
{
	LUA_TRACE("load_image");

	arcan_vobj_id id = ARCAN_EID;
	char* path = findresource(luaL_checkstring(ctx, 1), DEFAULT_USERMASK);

	uint8_t prio = luaL_optint(ctx, 2, 0);
	unsigned desw = luaL_optint(ctx, 3, 0);
	unsigned desh = luaL_optint(ctx, 4, 0);

	if (path){
		id = arcan_video_loadimage(path, arcan_video_dimensions(desw, desh), prio);
		arcan_mem_free(path);
	}

	lua_pushvid(ctx, id);
	trace_allocation(ctx, "load_image", id);
	LUA_ETRACE("load_image", NULL, 1);
}

static int loadimageasynch(lua_State* ctx)
{
	LUA_TRACE("load_image_asynch");

	arcan_vobj_id id = ARCAN_EID;
	intptr_t ref = 0;

	char* path = findresource(luaL_checkstring(ctx, 1), DEFAULT_USERMASK);

	if (lua_isfunction(ctx, 2) && !lua_iscfunction(ctx, 2)){
		lua_pushvalue(ctx, 2);
		ref = luaL_ref(ctx, LUA_REGISTRYINDEX);
	}

	if (path && strlen(path) > 0){
		id = arcan_video_loadimageasynch(path, arcan_video_dimensions(0, 0), ref);
	}
	arcan_mem_free(path);

	lua_pushvid(ctx, id);
	trace_allocation(ctx, "load_image_asynch", id);
	LUA_ETRACE("load_image_asynch", NULL, 1);
}

static int imageloaded(lua_State* ctx)
{
	LUA_TRACE("imageloaded");
	arcan_vobject* vobj;
	luaL_checkvid(ctx, 1, &vobj);

	lua_pushnumber(ctx, vobj->feed.state.tag == ARCAN_TAG_IMAGE);
	LUA_ETRACE("load_image_asynch", NULL, 1);
}

static int moveimage(lua_State* ctx)
{
	LUA_TRACE("move_image");
	acoord newx = luaL_optnumber(ctx, 2, 0);
	acoord newy = luaL_optnumber(ctx, 3, 0);
	int time = luaL_optint(ctx, 4, 0);
	int interp = luaL_optint(ctx, 5, -1);

	if (time < 0) time = 0;

/* array of VIDs or single VID */
	int argtype = lua_type(ctx, 1);
	if (argtype == LUA_TNUMBER){
		arcan_vobj_id id = luaL_checkvid(ctx, 1, NULL);
		arcan_video_objectmove(id, newx, newy, 1.0, time);
		if (time > 0 && interp >= 0 && interp < ARCAN_VINTER_ENDMARKER)
			arcan_video_moveinterp(id, interp);
	}
	else if (argtype == LUA_TTABLE){
		int nelems = lua_rawlen(ctx, 1);

		for (size_t i = 0; i < nelems; i++){
			lua_rawgeti(ctx, 1, i+1);
			arcan_vobj_id id = luaL_checkvid(ctx, -1, NULL);
			arcan_video_objectmove(id, newx, newy, 1.0, time);
			if (time > 0 && interp >= 0 && interp < ARCAN_VINTER_ENDMARKER)
				arcan_video_moveinterp(id, interp);

			lua_pop(ctx, 1);
		}
	}
	else
		arcan_fatal("move_image(), invalid argument (1) "
			"expected VID or indexed table of VIDs\n");

	LUA_ETRACE("move_image", NULL, 0);
}

static int nudgeimage(lua_State* ctx)
{
	LUA_TRACE("nudge_image");
	acoord newx = luaL_optnumber(ctx, 2, 0);
	acoord newy = luaL_optnumber(ctx, 3, 0);
	int time = luaL_optint(ctx, 4, 0);
	int interp = luaL_optint(ctx, 5, -1);

	if (time < 0) time = 0;
	bool use_interp = time > 0 && interp >= 0 && interp < ARCAN_VINTER_ENDMARKER;

	int argtype = lua_type(ctx, 1);
	if (argtype == LUA_TNUMBER){
		arcan_vobj_id id = luaL_checkvid(ctx, 1, NULL);
		surface_properties props = arcan_video_current_properties(id);
		arcan_video_objectmove(id, props.position.x + newx,
			props.position.y + newy, 1.0, time);

		if (use_interp)
			arcan_video_moveinterp(id, interp);
	}
	else if (argtype == LUA_TTABLE){
		int nelems = lua_rawlen(ctx, 1);

		for (size_t i = 0; i < nelems; i++){
			lua_rawgeti(ctx, 1, i+1);
			arcan_vobj_id id = luaL_checkvid(ctx, -1, NULL);
			surface_properties props = arcan_video_current_properties(id);
			arcan_video_objectmove(id, props.position.x + newx,
				props.position.y + newy, 1.0, time);

			if (use_interp)
				arcan_video_moveinterp(id, interp);

			lua_pop(ctx, 1);
		}
	}
	else
		arcan_fatal("nudge_image(), invalid argument (1) "
			"expected VID or indexed table of VIDs\n");

	LUA_ETRACE("nudge_image", NULL, 0);
}

static int resettransform(lua_State* ctx)
{
	LUA_TRACE("reset_image_transform");
	arcan_vobj_id id = luaL_checkvid(ctx, 1, NULL);
	float num = 0;
	arcan_video_zaptransform(id, &num);
	lua_pushnumber(ctx, num);
	LUA_ETRACE("reset_image_transform", NULL, 1);
}

static int instanttransform(lua_State* ctx)
{
	LUA_TRACE("instant_image_transform");
	arcan_vobj_id id = luaL_checkvid(ctx, 1, NULL);
	arcan_video_instanttransform(id);
	LUA_ETRACE("instant_image_transform", NULL, 0);
}

static int cycletransform(lua_State* ctx)
{
	LUA_TRACE("image_transform_cycle");
	arcan_vobj_id sid = luaL_checkvid(ctx, 1, NULL);
	bool flag = luaL_checkbnumber(ctx, 2);

	arcan_video_transformcycle(sid, flag);
	LUA_ETRACE("image_transform_cycle", NULL, 0);
}

static int copytransform(lua_State* ctx)
{
	LUA_TRACE("copy_image_transform");
	arcan_vobj_id sid = luaL_checkvid(ctx, 1, NULL);
	arcan_vobj_id did = luaL_checkvid(ctx, 2, NULL);

	arcan_video_copytransform(sid, did);
	LUA_ETRACE("copy_image_transform", NULL, 0);
}

static int transfertransform(lua_State* ctx)
{
	LUA_TRACE("transfer_image_transform");

	arcan_vobj_id sid = luaL_checkvid(ctx, 1, NULL);
	arcan_vobj_id did = luaL_checkvid(ctx, 2, NULL);

	arcan_video_transfertransform(sid, did);
	LUA_ETRACE("transfer_image_transform", NULL, 0);
}

static int rotateimage(lua_State* ctx)
{
	LUA_TRACE("rotate_image");

	acoord ang = luaL_checknumber(ctx, 2);
	int time = luaL_optint(ctx, 3, 0);

	int argtype = lua_type(ctx, 1);
	if (argtype == LUA_TNUMBER){
		arcan_vobj_id id = luaL_checkvid(ctx, 1, NULL);
		arcan_video_objectrotate(id, ang, time);
	}
	else if (argtype == LUA_TTABLE){
		int nelems = lua_rawlen(ctx, 1);

		for (size_t i = 0; i < nelems; i++){
			lua_rawgeti(ctx, 1, i+1);
			arcan_vobj_id id = luaL_checkvid(ctx, -1, NULL);
			arcan_video_objectrotate(id, ang, time);
			lua_pop(ctx, 1);
		}
	}
	else arcan_fatal("rotate_image(), invalid argument (1) "
		"expected VID or indexed table of VIDs\n");

	LUA_ETRACE("rotate_image", NULL, 0);
}

static int resampleimage(lua_State* ctx)
{
	LUA_TRACE("resample_image");
	arcan_vobject* vobj;
	arcan_vobj_id sid = luaL_checkvid(ctx, 1, &vobj);
	agp_shader_id shid = lua_type(ctx, 2) == LUA_TSTRING ?
	agp_shader_lookup(luaL_checkstring(ctx, 2)) : luaL_checknumber(ctx, 2);
	size_t width = abs((int)luaL_checknumber(ctx, 3));
	size_t height = abs((int)luaL_checknumber(ctx, 4));

	if (width == 0 || width > MAX_SURFACEW || height == 0|| height > MAX_SURFACEH)
		arcan_fatal("resample_image(), illegal dimensions"
			" requested (%d:%d x %d:%d)\n",
			width, MAX_SURFACEW, height, MAX_SURFACEH
		);

	if (ARCAN_OK != arcan_video_setprogram(sid, shid))
		arcan_warning("arcan_video_setprogram(%d, %d) -- couldn't set shader,"
			"invalid vobj or shader id specified.\n", sid, shid);
	else
		arcan_video_resampleobject(sid, width, height, shid);

	LUA_ETRACE("resample_image", NULL, 0);
}

static int imageresizestorage(lua_State* ctx)
{
	LUA_TRACE("image_resize_storage");

	arcan_vobject* vobj;
	arcan_vobj_id id = luaL_checkvid(ctx, 1, &vobj);
	size_t w = abs((int)luaL_checknumber(ctx, 2));
	size_t h = abs((int)luaL_checknumber(ctx, 3));
	if (w == 0 || w > MAX_SURFACEW || h == 0 || h > MAX_SURFACEH)
		arcan_fatal("image_resize_storage(), illegal dimensions"
			"	requested (%d:%d x %d:%d)\n", w, MAX_SURFACEW, h, MAX_SURFACEH);

	vobj->origw = w;
	vobj->origh = h;

	struct rendertarget* rtgt = arcan_vint_findrt(vobj);
	if (rtgt){
		agp_resize_rendertarget(rtgt->art, w, h);
		build_orthographic_matrix(rtgt->projection, 0, w, 0, h, 0, 1);
	}
	else
		arcan_video_resizefeed(id, w, h);
	LUA_ETRACE("image_resize_storage", NULL, 0);
}

static int centerimage(lua_State* ctx)
{
	LUA_TRACE("center_image");
	arcan_vobject* sobj;

/*
 * now this is primarily used for centering text on other
 * components and similar UI operations so don't optimize
 * without benchmarks, but there is a few ops that can be
 * saved by checking if src and dst are in same space, if
 * so, then the costly resolve can be skipped.
 */
	arcan_vobj_id src = luaL_checkvid(ctx, 1, &sobj);
	arcan_vobj_id obj = luaL_checkvid(ctx, 2, NULL);
	int al = luaL_optnumber(ctx, 3, ANCHORP_C);
	int xofs = luaL_optnumber(ctx, 4, 0);
	int yofs = luaL_optnumber(ctx, 5, 0);

	surface_properties sprop, dprop;
	sprop = arcan_video_resolve_properties(src);
	dprop = arcan_video_resolve_properties(obj);

/* scale actually contains width, now we move our center
 * the specified anchor point */
	int cp_sx = sprop.position.x + (sprop.scale.x * 0.5);
	int cp_sy = sprop.position.y + (sprop.scale.y * 0.5);

	int ap_x = dprop.position.x;
	int ap_y = dprop.position.y;

	switch(al){
	case ANCHORP_C:
		ap_x += dprop.scale.x * 0.5;
		ap_y += dprop.scale.y * 0.5;
	break;
	case ANCHORP_UL:
	break;
	case ANCHORP_UR:
		ap_x += dprop.scale.x;
	break;
	case ANCHORP_LL:
		ap_y += dprop.scale.y;
	break;
	case ANCHORP_LR:
		ap_x += dprop.scale.x;
		ap_y += dprop.scale.y;
	break;
	default:
		arcan_fatal("center_image(), unknown anchor point (%d)\n", al);
	break;
	}

/* calculate deltas in world-space, add attachment-point local delta
 * and finally translate to coordinates in src-obj space */

	arcan_video_objectmove(src,
		sobj->current.position.x + ap_x - cp_sx + xofs,
		sobj->current.position.y + ap_y - cp_sy + yofs, 1.0, 0
	);

	LUA_ETRACE("center_image", NULL, 0);
}

static int cropimage(lua_State* ctx)
{
	LUA_TRACE("crop_image");
	arcan_vobject* vobj;
	arcan_vobj_id id = luaL_checkvid(ctx, 1, &vobj);
	float w = luaL_checknumber(ctx, 2);
	float h = luaL_checknumber(ctx, 3);

	surface_properties prop = arcan_video_initial_properties(id);
	float ss = 1.0;
	float st = 1.0;
	bool crop_st = false;

	if (prop.scale.x > w){
		ss = w / prop.scale.x;
		crop_st = true;
	}
	if (prop.scale.y > h){
		st = h / prop.scale.y;
		crop_st = true;
	}

	arcan_video_objectscale(id, ss, st, 1.0, 0);
	if (crop_st)
		arcan_video_scaletxcos(id, ss, st);

	LUA_ETRACE("crop_image", NULL, 0);
}

/* Input is absolute values,
 * arcan_video_objectscale takes relative to initial size */
static int scaleimage2(lua_State* ctx)
{
	LUA_TRACE("resize_image");

	arcan_vobj_id id = luaL_checkvid(ctx, 1, NULL);
	float neww = (acoord) luaL_checknumber(ctx, 2);
	float newh = (acoord) luaL_checknumber(ctx, 3);

	int time = luaL_optint(ctx, 4, 0);
	int interp = luaL_optint(ctx, 5, -1);
	bool use_interp = time > 0 && interp >= 0 && interp < ARCAN_VINTER_ENDMARKER;

	if (time < 0) time = 0;

	if (neww < EPSILON && newh < EPSILON){
		LUA_ETRACE("resize_image", "undersized dimensions", 0);
	}

	surface_properties prop = arcan_video_initial_properties(id);
	if (prop.scale.x < EPSILON && prop.scale.y < EPSILON){
		lua_pushnumber(ctx, 0);
		lua_pushnumber(ctx, 0);
	}
	else {
		/* retain aspect ratio in scale */
		if (neww < EPSILON && newh > EPSILON)
			neww = newh * (prop.scale.x / prop.scale.y);
		else
			if (neww > EPSILON && newh < EPSILON)
				newh = neww * (prop.scale.y / prop.scale.x);

		neww = ceilf(neww);
		newh = ceilf(newh);
		arcan_video_objectscale(id, neww / prop.scale.x,
			newh / prop.scale.y, 1.0, time);

		if (use_interp)
			arcan_video_scaleinterp(id, interp);

		lua_pushnumber(ctx, neww);
		lua_pushnumber(ctx, newh);
	}

	LUA_ETRACE("resize_image", NULL, 2);
}

static int scaleimage(lua_State* ctx)
{
	LUA_TRACE("scale_image");
	arcan_vobj_id id = luaL_checkvid(ctx, 1, NULL);

	float desw = luaL_checknumber(ctx, 2);
	float desh = luaL_checknumber(ctx, 3);
	int time = luaL_optint(ctx, 4, 0);
	int interp = luaL_optint(ctx, 5, -1);
	if (time < 0) time = 0;
	bool use_interp = time > 0 && interp >= 0 && interp < ARCAN_VINTER_ENDMARKER;

	surface_properties prop = arcan_video_initial_properties(id);

	/* retain aspect ratio in scale */
	if (desw < EPSILON && desh > EPSILON)
		desw = desh * (prop.scale.x / prop.scale.y);
	else
		if (desw > EPSILON && desh < EPSILON)
			desh = desw * (prop.scale.y / prop.scale.x);

	arcan_video_objectscale(id, desw, desh, 1.0, time);
	if (use_interp)
		arcan_video_scaleinterp(id, interp);

	lua_pushnumber(ctx, desw);
	lua_pushnumber(ctx, desh);

	LUA_ETRACE("scale_image", NULL, 2);
}

static int orderimage(lua_State* ctx)
{
	LUA_TRACE("order_image");
	int zv = luaL_checknumber(ctx, 2);

/* array of VIDs or single VID */
	int argtype = lua_type(ctx, 1);
	if (argtype == LUA_TNUMBER){
		arcan_vobj_id id = luaL_checkvid(ctx, 1, NULL);
		arcan_video_setzv(id, zv);
	}
	else if (argtype == LUA_TTABLE){
		int nelems = lua_rawlen(ctx, 1);

		for (size_t i = 0; i < nelems; i++){
			lua_rawgeti(ctx, 1, i+1);
				arcan_vobj_id id = luaL_checkvid(ctx, -1, NULL);
				arcan_video_setzv(id, zv);
			lua_pop(ctx, 1);
		}
	}
	else
		arcan_fatal("order_image(), invalid argument (1) "
			"expected VID or indexed table of VIDs\n");

	LUA_ETRACE("order_image", NULL, 0);
}

static int maxorderimage(lua_State* ctx)
{
	LUA_TRACE("max_current_image_order");

	arcan_vobj_id rtgt = (arcan_vobj_id)
		luaL_optnumber(ctx, 1, ARCAN_VIDEO_WORLDID);

	if (rtgt != ARCAN_EID && rtgt != ARCAN_VIDEO_WORLDID)
		rtgt -= luactx.lua_vidbase;

	uint16_t rv = 0;
	arcan_video_maxorder(rtgt, &rv);
	lua_pushnumber(ctx, rv);
	LUA_ETRACE("max_current_image_order", NULL, 1);
}

static inline void massopacity(lua_State* ctx,
	float val, const char* caller)
{
	int time = luaL_optint(ctx, 3, 0);
	int interp = luaL_optint(ctx, 4, -1);

	bool use_interp = time > 0 &&
		interp >= 0 && interp < ARCAN_VINTER_ENDMARKER;

	int argtype = lua_type(ctx, 1);
	if (argtype == LUA_TNUMBER){
		arcan_vobj_id id = luaL_checkvid(ctx, 1, NULL);
		arcan_video_objectopacity(id, val, time);
		if (use_interp)
			arcan_video_blendinterp(id, interp);
	}
	else if (argtype == LUA_TTABLE){
		int nelems = lua_rawlen(ctx, 1);

		for (size_t i = 0; i < nelems; i++){
			lua_rawgeti(ctx, 1, i+1);
			arcan_vobj_id id = luaL_checkvid(ctx, -1, NULL);
			arcan_video_objectopacity(id, val, time);
			if (use_interp)
				arcan_video_blendinterp(id, interp);
			lua_pop(ctx, 1);
		}
	}
	else
		arcan_fatal("%s(), invalid argument (1) "
			"expected VID or indexed table of VIDs\n", caller);
}

static int imageopacity(lua_State* ctx)
{
	LUA_TRACE("blend_image");

	float val = luaL_checknumber(ctx, 2);
	massopacity(ctx, val, "blend_image");

	LUA_ETRACE("blend_image", NULL, 0);
}

static int showimage(lua_State* ctx)
{
	LUA_TRACE("show_image");
	massopacity(ctx, 1.0, "show_image");
	LUA_ETRACE("show_image", NULL, 0);
}

static int hideimage(lua_State* ctx)
{
	LUA_TRACE("hide_image");
	massopacity(ctx, 0.0, "hide_image");
	LUA_ETRACE("hide_image", NULL, 0);
}

static int forceblend(lua_State* ctx)
{
	LUA_TRACE("force_image_blend");

	arcan_vobj_id id = luaL_checkvid(ctx, 1, NULL);
	enum arcan_blendfunc mode = abs((int)luaL_optnumber(ctx, 2, BLEND_FORCE));

	if (mode == BLEND_FORCE || mode == BLEND_ADD ||
		mode == BLEND_MULTIPLY || mode == BLEND_NONE || mode == BLEND_NORMAL)
			arcan_video_forceblend(id, mode);

	LUA_ETRACE("force_image_blend", NULL, 0);
}

static int imagepersist(lua_State* ctx)
{
	LUA_TRACE("persist_image");

	arcan_vobj_id id = luaL_checkvid(ctx, 1, NULL);
	lua_pushboolean(ctx, arcan_video_persistobject(id) == ARCAN_OK);
	LUA_ETRACE("persist_image", NULL, 1);
}

static int dropaudio(lua_State* ctx)
{
	LUA_TRACE("delete_audio");
	arcan_audio_stop( luaL_checkaid(ctx, 1) );
	LUA_ETRACE("delete_audio", NULL, 0);
}

static int gain(lua_State* ctx)
{
	LUA_TRACE("audio_gain");

	arcan_aobj_id id = luaL_checkaid(ctx, 1);
	float gain = luaL_checknumber(ctx, 2);
	uint16_t time = luaL_optint(ctx, 3, 0);
	arcan_audio_setgain(id, gain, time);
	LUA_ETRACE("audio_gain", NULL, 0);
}

static int abufsz(lua_State* ctx)
{
	LUA_TRACE("audio_buffer_size");
	size_t new_sz = luaL_checknumber(ctx, 1);
	if (new_sz && new_sz < 1024){
		arcan_warning("audio_buffer_size(), input size too small, forcing 1024\n");
		new_sz = 1024;
	}
	else if (new_sz > 32768){
		arcan_warning("audio_buffer_size(), excessively large buffer, capping"
			"to 32k\n");
		new_sz = 32768;
	}
	else if (new_sz != 0 && new_sz %
		(sizeof(shmif_asample) * ARCAN_SHMIF_ACHANNELS)){
		arcan_warning("audio_buffer_size(%zu), useless size, "
			"growing to align with sample size\n");
		new_sz += new_sz % (sizeof(shmif_asample) * ARCAN_SHMIF_ACHANNELS);
	}

	lua_pushnumber(ctx, arcan_frameserver_default_abufsize(new_sz));
	LUA_ETRACE("audio_buffer_size", NULL, 1);
}

static int playaudio(lua_State* ctx)
{
	LUA_TRACE("play_audio");

	arcan_aobj_id id = luaL_checkaid(ctx, 1);
	if (lua_isnumber(ctx, 2))
		arcan_audio_play(id, true, luaL_checknumber(ctx, 2));
	else
		arcan_audio_play(id, false, 0.0);

	LUA_ETRACE("play_audio", NULL, 0);
}

static int captureaudio(lua_State* ctx)
{
	LUA_TRACE("capture_audio");

	char** cptlist = arcan_audio_capturelist();
	const char* luach = luaL_checkstring(ctx, 1);

	bool match = false;
	while (*cptlist && !match)
		match = strcmp(*cptlist++, luach) == 0;

	if (match){
		lua_pushaid(ctx, arcan_audio_capturefeed(luach) );
		LUA_ETRACE("capture_audio", NULL, 1);
	}

	LUA_ETRACE("capture_audio", NULL, 0);
}

static int capturelist(lua_State* ctx)
{
	LUA_TRACE("list_audio_inputs");

	char** cptlist = arcan_audio_capturelist();
	int count = 1;

	lua_newtable(ctx);
	int top = lua_gettop(ctx);

	while(*cptlist){
		lua_pushnumber(ctx, count++);
		lua_pushstring(ctx, *cptlist);
		lua_rawset(ctx, top);
		cptlist++;
	}

	LUA_ETRACE("list_audio_inputs", NULL, 1);
}

static int loadasample(lua_State* ctx)
{
	LUA_TRACE("load_asample");

	const char* rname = luaL_checkstring(ctx, 1);
	char* resource = findresource(rname, DEFAULT_USERMASK);
	float gain = luaL_optnumber(ctx, 2, 1.0);
	arcan_aobj_id sid = arcan_audio_load_sample(resource, gain, NULL);
	arcan_mem_free(resource);
	lua_pushaid(ctx, sid);

	LUA_ETRACE("load_asample", NULL, 1);
}

static int buildshader(lua_State* ctx)
{
	LUA_TRACE("build_shader");

	const char* defvprg, (* deffprg);
	agp_shader_source(BASIC_2D, &defvprg, &deffprg);

	const char* vprog = luaL_optstring(ctx, 1, defvprg);
	const char* fprog = luaL_optstring(ctx, 2, deffprg);
	const char* label = luaL_checkstring(ctx, 3);

	agp_shader_id rv = agp_shader_build(label, NULL, vprog, fprog);
	lua_pushnumber(ctx, SHADER_INDEX(rv));

	LUA_ETRACE("build_shader", NULL, 1);
}

static int sharestorage(lua_State* ctx)
{
	LUA_TRACE("image_sharestorage");

	arcan_vobj_id src = luaL_checkvid(ctx, 1, NULL);
	arcan_vobj_id dst = luaL_checkvid(ctx, 2, NULL);

	arcan_errc rv = arcan_video_shareglstore(src, dst);
	lua_pushboolean(ctx, rv == ARCAN_OK);

	LUA_ETRACE("image_sharestorage", NULL, 1);
}

static int matchstorage(lua_State* ctx)
{
	LUA_TRACE("image_matchstorage");

	arcan_vobject* v1, (* v2);
	luaL_checkvid(ctx, 1, &v1);
	luaL_checkvid(ctx, 2, &v2);
	lua_pushboolean(ctx, v1->vstore == v2->vstore);

	LUA_ETRACE("image_matchstorage", NULL, 1);
}

static int cursorstorage(lua_State* ctx)
{
	LUA_TRACE("cursor_setstorage");
	arcan_vobj_id src = luaL_checkvid(ctx, 1, NULL);

	if (lua_type(ctx, 2) == LUA_TTABLE){
		if (lua_rawlen(ctx, -1) != 8){
			arcan_warning("cursor_setstorage(), too few elements in txco tables"
				"(expected 8, got %i)\n", (int) lua_rawlen(ctx, -1));
			return 0;
		}

		for(size_t i = 0; i < 8; i++){
			lua_rawgeti(ctx, -1, i+1);
			arcan_video_display.cursor_txcos[i] = lua_tonumber(ctx, -1);
			lua_pop(ctx, 1);
		}
	}

	arcan_video_cursorstore(src);
	LUA_ETRACE("cursor_setstorage", NULL, 0);
}

static int cursormove(lua_State* ctx)
{
	LUA_TRACE("move_cursor");
	acoord x = luaL_checknumber(ctx, 1);
	acoord y = luaL_checknumber(ctx, 2);
	bool clamp = luaL_optbnumber(ctx, 3, 0);

	struct monitor_mode mmode = platform_video_dimensions();

	if (clamp){
		x = x > mmode.width ? mmode.width : x;
		y = y > mmode.height ? mmode.height : y;
		x = x < 0 ? 0 : x;
		y = y < 0 ? 0 : y;
	}

	arcan_video_cursorpos(x, y, true);
	LUA_ETRACE("move_cursor", NULL, 0);
}

static int cursornudge(lua_State* ctx)
{
	LUA_TRACE("nudge_cursor");
	acoord x = luaL_checknumber(ctx, 1) + arcan_video_display.cursor.x;
	acoord y = luaL_checknumber(ctx, 2) + arcan_video_display.cursor.y;
	bool clamp = luaL_optbnumber(ctx, 3, 0);

	struct monitor_mode mmode = platform_video_dimensions();

	if (clamp){
		x = x > mmode.width ? mmode.width : x;
		y = y > mmode.height ? mmode.height : y;
		x = x < 0 ? 0 : x;
		y = y < 0 ? 0 : y;
	}

	arcan_video_cursorpos(x, y, true);

	LUA_ETRACE("nudge_cursor", NULL, 0);
}

static int cursorposition(lua_State* ctx)
{
	LUA_TRACE("cursor_position");
	lua_pushnumber(ctx, arcan_video_display.cursor.x);
	lua_pushnumber(ctx, arcan_video_display.cursor.y);
	LUA_ETRACE("cursor_position", NULL, 2);
}

static int cursorsize(lua_State* ctx)
{
	LUA_TRACE("resize_cursor");
	acoord w = luaL_checknumber(ctx, 1);
	acoord h = luaL_checknumber(ctx, 2);
	arcan_video_cursorsize(w, h);
	LUA_ETRACE("resize_cursor", NULL, 0);
}

static int imagestate(lua_State* ctx)
{
	LUA_TRACE("image_state");
	arcan_vobj_id vid = luaL_checkvid(ctx, 1, NULL);

	vfunc_state* state = arcan_video_feedstate(vid);
	if (!state)
		lua_pushstring(ctx, "static");
	else
		switch(state->tag){
		case ARCAN_TAG_FRAMESERV:
			lua_pushstring(ctx, "frameserver");
		break;

		case ARCAN_TAG_3DOBJ:
			lua_pushstring(ctx, "3d object");
		break;

		case ARCAN_TAG_ASYNCIMGLD:
		case ARCAN_TAG_ASYNCIMGRD:
			lua_pushstring(ctx, "asynchronous state");
		break;

		case ARCAN_TAG_3DCAMERA:
			lua_pushstring(ctx, "3d camera");
		break;

		default:
			lua_pushstring(ctx, "unknown");
		}

	LUA_ETRACE("image_state", NULL, 1);
}

static int tagtransform(lua_State* ctx)
{
	LUA_TRACE("tag_image_transform");

	arcan_vobj_id id = luaL_checkvid(ctx, 1, NULL);
	enum arcan_transform_mask mask = luaL_checknumber(ctx, 2);

	if (mask & ~MASK_TRANSFORMS){
		arcan_warning("tag_image_transform(), unknown mask- bits filtered.\n");
		mask &= MASK_TRANSFORMS;
	}

	intptr_t ref = find_lua_callback(ctx);

	arcan_video_tagtransform(id, ref, mask);

	LUA_ETRACE("tag_image_transform", NULL, 0);
}

static int setshader(lua_State* ctx)
{
	LUA_TRACE("image_shader");

	arcan_vobject* vobj;
	arcan_vobj_id id = luaL_checkvid(ctx, 1, &vobj);
	agp_shader_id oldshid = vobj->program;

		if (lua_gettop(ctx) > 1){
		agp_shader_id shid = lua_type(ctx, 2) == LUA_TSTRING ?
			agp_shader_lookup(luaL_checkstring(ctx, 2)) : luaL_checknumber(ctx, 2);

		if (ARCAN_OK != arcan_video_setprogram(id, shid))
			arcan_warning("arcan_video_setprogram(%d, %d) -- couldn't set shader,"
				"invalid vobj or shader id specified.\n", id, shid);
	}

	lua_pushnumber(ctx, oldshid);

	LUA_ETRACE("image_shader", NULL, 1);
}

static int setmeshshader(lua_State* ctx)
{
	LUA_TRACE("mesh_shader");

	arcan_vobj_id id = luaL_checkvid(ctx, 1, NULL);
	agp_shader_id shid = luaL_checknumber(ctx, 2);
	int slot = abs ((int)luaL_checknumber(ctx, 3) );
	id |= (uint32_t) luaL_optnumber(ctx, 4, 0);

	arcan_3d_meshshader(id, shid, slot);

	LUA_ETRACE("mesh_shader", NULL, 0);
}

static int textdimensions(lua_State* ctx)
{
	LUA_TRACE("text_dimensions");

	size_t width = 0, height = 0, maxw = 0, maxh = 0;
	int vspacing = luaL_optint(ctx, 2, 0);
	int tspacing = luaL_optint(ctx, 2, 64);

	uint32_t sz;

	int type = lua_type(ctx, 1);
	if (type == LUA_TSTRING){
		const char* message = luaL_checkstring(ctx, 1);
		arcan_renderfun_renderfmtstr(message, ARCAN_EID,
			vspacing, tspacing, NULL, false, NULL, NULL,
			&width, &height, &sz, &maxw, &maxh, true
		);
	}
	else if (type == LUA_TTABLE){
		int nelems = lua_rawlen(ctx, 1);

		if (0 == nelems)
			goto out;

		char* messages[nelems + 1];
		for (size_t i = 0; i < nelems; i++){
			lua_rawgeti(ctx, 1, i+1);
			messages[i] = strdup(luaL_checkstring(ctx, -1));
			lua_pop(ctx, 1);
		}
		messages[nelems] = NULL;

/* note: the renderfmtstr_extended will free() on messages */
		arcan_renderfun_renderfmtstr_extended((const char**)messages,
			ARCAN_EID, vspacing, tspacing, NULL, false, NULL, NULL,
			&width, &height, &sz, &maxw, &maxh, true
		);
	}
	else
		arcan_fatal("text_dimensions(), invalid type for argument 1, "
			"accepted string or table\n");

out:
	lua_pushnumber(ctx, width);
	lua_pushnumber(ctx, height);

	LUA_ETRACE("text_dimensions", NULL, 2);
}

static int rendertext(lua_State* ctx)
{
	LUA_TRACE("render_text");
	arcan_vobj_id id = ARCAN_EID;

	int argpos = 1;

	int type = lua_type(ctx, 1);
	if (type == LUA_TNUMBER){
		id = luaL_checkvid(ctx, 1, NULL);
		argpos++;
	}

	type = lua_type(ctx, argpos);
	int vspacing = luaL_optint(ctx, argpos+1, 0);
	int tspacing = luaL_optint(ctx, argpos+2, 64);
	unsigned int nlines = 0;
	struct renderline_meta* lineheights = NULL;
	arcan_errc errc;

	if (type == LUA_TSTRING){
		char* message = strdup(luaL_checkstring(ctx, argpos));
		trace_allocation(ctx, "render_text", id);
		id = arcan_video_renderstring(id, (struct arcan_rstrarg){
			.multiple = false, .message = message}, vspacing, tspacing,
			NULL, &nlines, &lineheights, &errc
		);
	}
	else if (type == LUA_TTABLE){
		int nelems = lua_rawlen(ctx, argpos);
		if (nelems == 0){
			arcan_warning("render_text(), passed empty table");
			return 0;
		}

		char** messages = arcan_alloc_mem(sizeof(char*) * (nelems + 1),
			ARCAN_MEM_VSTRUCT, 0, ARCAN_MEMALIGN_NATURAL);

		for (size_t i = 0; i < nelems; i++){
			lua_rawgeti(ctx, argpos, i+1);
			messages[i] = strdup(luaL_checkstring(ctx, -1));
			lua_pop(ctx, 1);
		}
		messages[nelems] = NULL;

		id = arcan_video_renderstring(id, (struct arcan_rstrarg){
			.multiple = true, .array = messages},
			vspacing, tspacing, NULL, &nlines, &lineheights, &errc);
	}
	else
		arcan_fatal("render_text(), expected string or table\n");

	lua_pushvid(ctx, id);
	lua_createtable(ctx, nlines, 0);
	int asc = 0;
	int height = 0;
	int top = lua_gettop(ctx);
	for (size_t i = 0; i < nlines; i++){
		lua_pushnumber(ctx, i + 1);
		lua_pushnumber(ctx, lineheights[i].ystart);
/* just grab any ascender */
		if (!asc && lineheights[i].ascent){
			asc = lineheights[i].ascent;
			height = lineheights[i].height;
		}

		lua_rawset(ctx, top);
	}

	if (lineheights)
		free(lineheights);

	arcan_vobject* vobj = arcan_video_getobject(id);
	if (vobj){
		lua_pushnumber(ctx, vobj->origw);
		lua_pushnumber(ctx, height);
		lua_pushnumber(ctx, asc);
		LUA_ETRACE("render_text", NULL, 5);
	}

	LUA_ETRACE("render_text", NULL, 2);
}

static int scaletxcos(lua_State* ctx)
{
	LUA_TRACE("image_scale_txcos");

	arcan_vobj_id id = luaL_checkvid(ctx, 1, NULL);
	float txs = luaL_checknumber(ctx, 2);
	float txt = luaL_checknumber(ctx, 3);

	arcan_video_scaletxcos(id, txs, txt);

	LUA_ETRACE("image_scale_txcos", NULL, 0);
}

static int settxcos_default(lua_State* ctx)
{
	LUA_TRACE("image_set_txcos_default");

	arcan_vobject* dst;
	luaL_checkvid(ctx, 1, &dst);
	bool mirror = luaL_optbnumber(ctx, 2, 0);

	if (!dst->txcos)
		dst->txcos = arcan_alloc_mem(sizeof(float)*8,
			ARCAN_MEM_VSTRUCT, ARCAN_MEM_NONFATAL, ARCAN_MEMALIGN_SIMD);

	if (dst->txcos){
		if (mirror)
			arcan_vint_mirrormapping(dst->txcos, 1.0, 1.0);
		else
			arcan_vint_defaultmapping(dst->txcos, 1.0, 1.0);
	}

	LUA_ETRACE("image_set_txcos_default", NULL, 0);
}

static int settxcos(lua_State* ctx)
{
	LUA_TRACE("image_set_txcos");
	arcan_vobj_id id = luaL_checkvid(ctx, 1, NULL);
	float txcos[8];

	if (arcan_video_retrieve_mapping(id, txcos) == ARCAN_OK){
		luaL_checktype(ctx, 2, LUA_TTABLE);
		int ncords = lua_rawlen(ctx, -1);
		if (ncords < 8){
			arcan_warning("image_set_txcos(), Too few elements in txco tables"
				"(expected 8, got %i)\n", ncords);
			LUA_ETRACE("image_set_txcos", "bad input table", 0);
		}

		for (size_t i = 0; i < 8; i++){
			lua_rawgeti(ctx, -1, i+1);
			txcos[i] = lua_tonumber(ctx, -1);
			lua_pop(ctx, 1);
		}

		arcan_video_override_mapping(id, txcos);
	}

	LUA_ETRACE("image_set_txcos", NULL, 0);
}

static int gettxcos(lua_State* ctx)
{
	LUA_TRACE("image_get_txcos");

	arcan_vobj_id id = luaL_checkvid(ctx, 1, NULL);
	int rv = 0;
	float txcos[8] = {0};

	if (arcan_video_retrieve_mapping(id, txcos) == ARCAN_OK){
		lua_createtable(ctx, 8, 0);
		int top = lua_gettop(ctx);

		for (size_t i = 0; i < 8; i++){
			lua_pushnumber(ctx, i + 1);
			lua_pushnumber(ctx, txcos[i]);
			lua_rawset(ctx, top);
		}

		rv = 1;
	}

	LUA_ETRACE("image_get_txcos", NULL, rv);
}

static int togglemask(lua_State* ctx)
{
	LUA_TRACE("image_mask_toggle");

	arcan_vobj_id id = luaL_checkvid(ctx, 1, NULL);
	int val = abs((int)luaL_checknumber(ctx, 2));

	if ( (val & !(MASK_ALL)) == 0){
		enum arcan_transform_mask mask = arcan_video_getmask(id);
		mask ^= ~val;
		arcan_video_transformmask(id, mask);
	}

	return 0;
}

static int clearall(lua_State* ctx)
{
	LUA_TRACE("image_mask_clearall");

	arcan_vobj_id id = luaL_checkvid(ctx, 1, NULL);
	if (id)
		arcan_video_transformmask(id, 0);

	LUA_ETRACE("image_mask_clearall", NULL, 0);
}

static char* maskstr(enum arcan_transform_mask mask)
{
	char maskstr[72] = "";

	if ( (mask & MASK_POSITION) > 0)
		strcat(maskstr, "position ");

	if ( (mask & MASK_SCALE) > 0)
		strcat(maskstr, "scale ");

	if ( (mask & MASK_OPACITY) > 0)
		strcat(maskstr, "opacity ");

	if ( (mask & MASK_LIVING) > 0)
		strcat(maskstr, "living ");

	if ( (mask & MASK_ORIENTATION) > 0)
		strcat(maskstr, "orientation ");

	if ( (mask & MASK_UNPICKABLE) > 0)
		strcat(maskstr, "unpickable ");

	if ( (mask & MASK_FRAMESET) > 0)
		strcat(maskstr, "frameset ");

	if ( (mask & MASK_MAPPING) > 0)
		strcat(maskstr, "mapping ");

	return strdup(maskstr);
}

static int clearmask(lua_State* ctx)
{
	LUA_TRACE("image_mask_clear");
	arcan_vobj_id id = luaL_checkvid(ctx, 1, NULL);
	int val = abs((int)luaL_checknumber(ctx, 2));

	if ( (val & !(MASK_ALL)) == 0){
		enum arcan_transform_mask mask = arcan_video_getmask(id);
		mask &= ~val;
		arcan_video_transformmask(id, mask);
	}

	LUA_ETRACE("image_mask_clear", NULL, 0);
}

static int setmask(lua_State* ctx)
{
	LUA_TRACE("image_mask_set");

	arcan_vobj_id id = luaL_checkvid(ctx, 1, NULL);
	enum arcan_transform_mask val = luaL_checknumber(ctx, 2);

	if ( (val & !(MASK_ALL)) == 0){
		enum arcan_transform_mask mask = arcan_video_getmask(id);
		mask |= val;
		arcan_video_transformmask(id, mask);
		LUA_ETRACE("image_mask_set", NULL, 0);
	}
	else{
		arcan_warning("Script Warning: image_mask_set(),"
			"	bad mask specified (%i)\n", val);
		LUA_ETRACE("image_mask_set", "bad mask", 0);
	}
}

static int clipon(lua_State* ctx)
{
	LUA_TRACE("image_clip_on");

	arcan_vobj_id id = luaL_checkvid(ctx, 1, NULL);
	char clipm = luaL_optint(ctx, 2, ARCAN_CLIP_ON);

	arcan_video_setclip(id, clipm == ARCAN_CLIP_ON ? ARCAN_CLIP_ON :
		ARCAN_CLIP_SHALLOW);

	LUA_ETRACE("image_clip_on", NULL, 0);
}

static int clipoff(lua_State* ctx)
{
	LUA_TRACE("image_clip_off");

	arcan_vobj_id id = luaL_checkvid(ctx, 1, NULL);
	arcan_video_setclip(id, ARCAN_CLIP_OFF);

	LUA_ETRACE("image_clip_off", NULL, 0);
}

static int pick(lua_State* ctx)
{
	LUA_TRACE("pick_items");

	int x = luaL_checkint(ctx, 1);
	int y = luaL_checkint(ctx, 2);
	bool reverse = luaL_optbnumber(ctx, 4, 0);
	size_t limit = luaL_optint(ctx, 3, 8);
	arcan_vobj_id res = (arcan_vobj_id)
		luaL_optnumber(ctx, 5, ARCAN_VIDEO_WORLDID);

	if (res != ARCAN_EID && res != ARCAN_VIDEO_WORLDID)
		res -= luactx.lua_vidbase;

	static arcan_vobj_id pickbuf[64];
	if (limit > 64)
		arcan_fatal("pick_items(), unreasonable pick "
			"buffer size (%d) requested.", limit);

	size_t count = reverse ?
		arcan_video_rpick(res, pickbuf, limit, x, y) :
		arcan_video_pick(res, pickbuf, limit, x, y);
	unsigned int ofs = 1;

	lua_createtable(ctx, count, 0);
	int top = lua_gettop(ctx);

	while (count--){
		lua_pushnumber(ctx, ofs);
		lua_pushvid(ctx, pickbuf[ofs-1]);
		lua_rawset(ctx, top);
		ofs++;
	}

	LUA_ETRACE("pick_items", NULL, 1);
}

static int hittest(lua_State* ctx)
{
	LUA_TRACE("image_hit");

	arcan_vobj_id id = luaL_checkvid(ctx, 1, NULL);
	unsigned int x = luaL_checkint(ctx, 2);
	unsigned int y = luaL_checkint(ctx, 3);

	lua_pushboolean(ctx, arcan_video_hittest(id, x, y) != 0);

	LUA_ETRACE("image_hit", NULL, 1);
}

static int deleteimage(lua_State* ctx)
{
	LUA_TRACE("delete_image");

	arcan_vobj_id id = luaL_checkvid(ctx, 1, NULL);
	double srcid = luaL_checknumber(ctx, 1);

/* possibly long journey,
 * for a vid with a movie associated (or any feedfunc),
 * the feedfunc will be invoked with the cleanup cmd
 * which in the movie cause will trigger a full movie cleanup
 */
	arcan_errc rv = arcan_video_deleteobject(id);

	if (rv != ARCAN_OK)
		arcan_fatal("Tried to delete non-existing object (%.0lf=>%d)", srcid, id);

	LUA_ETRACE("delete_image", NULL, 0);
}

static int setlife(lua_State* ctx)
{
	LUA_TRACE("expire_image");
	arcan_vobj_id id = luaL_checkvid(ctx, 1, NULL);
	int ttl = luaL_checkint(ctx, 2);

	if (ttl <= 0)
		ttl = 1;

	arcan_video_setlife(id, ttl);

	LUA_ETRACE("expire_image", NULL, 0);
}

/* to actually put this into effect, change value and pop the entire stack */
static int systemcontextsize(lua_State* ctx)
{
	LUA_TRACE("system_context_size");

	unsigned newlim = luaL_checkint(ctx, 1);

	if (newlim > 1 && newlim <= VITEM_CONTEXT_LIMIT)
		arcan_video_contextsize(newlim);
	else
		arcan_fatal("system_context_size(), "
			"invalid context size specified (%d)\n", newlim);

	LUA_ETRACE("system_context_size", NULL, 0);
}

static int syscollapse(lua_State* ctx)
{
	LUA_TRACE("system_collapse");
	const char* switch_appl = luaL_optstring(ctx, 1, NULL);

	if (switch_appl){
		if (strlen(switch_appl) == 0)
			arcan_fatal("system_collapse(), 0-length appl name not permitted.\n");

		for (const char* work = switch_appl; *work; work++)
			if (!isalnum(*work) && *work != '_')
				arcan_fatal("system_collapse(), only aZ_ are permitted in names.\n");

/* lua will free when we destroy the context */
		switch_appl = strdup(switch_appl);
		const char* errmsg;

/* we no longer have a context, the Lua specific error reporter should
 * not be used */
#undef arcan_fatal
		if (!arcan_verifyload_appl(switch_appl, &errmsg)){
			if (luactx.debug > 0)
				arcan_verify_namespaces(true);

			arcan_fatal("system_collapse(), "
				"failed to load appl (%s), reason: %s\n", switch_appl, errmsg);
		}
#define arcan_fatal(...) do { lua_rectrigger( __VA_ARGS__); } while(0)
	}

	longjmp(arcanmain_recover_state, luaL_optbnumber(ctx, 2, 0) ? 2 : 1);

	LUA_ETRACE("system_collapse", NULL, 0);
}

static int syssnap(lua_State* ctx)
{
	LUA_TRACE("system_snapshot");

	const char* instr = luaL_checkstring(ctx, 1);
	char* fname = findresource(instr, RESOURCE_APPL_TEMP);

	if (fname){
		arcan_warning("system_statesnap(), "
		"refuses to overwrite existing file (%s));\n", fname);
		arcan_mem_free(fname);

		LUA_ETRACE("system_snapshot", "file exists", 0);
	}

	fname = arcan_expand_resource(luaL_checkstring(ctx, 1), RESOURCE_APPL_TEMP);
	FILE* outf = fopen(fname, "w+");

	if (outf){
		arcan_lua_statesnap(outf, "", false);
		fclose(outf);
		LUA_ETRACE("system_snapshot", NULL, 0);
	}
	else{
		arcan_warning("system_statesnap(), "
			"couldn't open (%s) for writing.\n", instr);
		LUA_ETRACE("system_snapshot", NULL, 0);
	}
}

static int systemload(lua_State* ctx)
{
	LUA_TRACE("system_load");

	const char* instr = luaL_checkstring(ctx, 1);
	bool dieonfail = luaL_optbnumber(ctx, 2, 1);
	char* ext = strrchr(instr, '.');
	if (ext == NULL){
		if (dieonfail)
			arcan_fatal("system_load(), extension missing.");
		else
			arcan_warning("system_load(), extension missing.");
		return 0;
	}

	bool islua = strcmp(ext, ".lua") == 0;
	if (!islua
#ifndef DISABLE_MODULES
	&& strcmp(ext, ".lib") != 0
#endif
	){
		if (dieonfail)
			arcan_fatal("system_load(), unsupported extension: %s\n", ext);
		else
			arcan_warning("system_load(), unsupported extension: %s\n", ext);
		return 0;
	}

/* countermeasure 1. can safely assume valid extension at this point */
#ifndef DISABLE_MODULES
	if (!islua){
/* strip the extension */
		*ext = '\0';

		size_t len = strlen(instr) + sizeof(OS_DYLIB_EXTENSION);
		char workbuf[len];
		snprintf(workbuf, len, "%s%s", instr, OS_DYLIB_EXTENSION);

/* countermeasure 2, MODULE_USERMASK namespace => RESOURCE_SYS_LIBS */
		char* fname = findresource(workbuf, MODULE_USERMASK);
		if (!fname){
			const char* msg = "Couldn't find required module: (%s)\n";
			if (dieonfail)
				arcan_fatal(msg, instr);
			else
				arcan_warning(msg, instr);
			return 0;
		}

/* countermeasure 3. fname is resolved to absolute path */
		void* dlh = dlopen(fname,
#ifdef DEBUG
			RTLD_NOW
#else
			RTLD_LAZY
#endif
		);
		if (!dlh){
			const char* msg = "Couldn't open (%s), error: (%s)\n";
			arcan_mem_free(fname);
			if (dieonfail)
				arcan_fatal(msg, fname, dlerror());
			else
				arcan_warning(msg, fname, dlerror());
			return 0;
		}
		arcan_mem_free(fname);

/* countermeasure 4. selected prototypes must exist and accept version */
		module_init_prototype initfn = dlsym(dlh, "arcan_module_init");
		if (!initfn){
			const char* msg = "Couldn't load module (%s), "
				"missing arcan_module_init symbol";

			if (dieonfail)
				arcan_fatal(msg, instr);
			else
				arcan_warning(msg, instr);

			dlclose(dlh);
			return 0;
		}

/* countermeasure 5. map into known table rather than global namespace */
		const luaL_Reg* resfuns = initfn(
			LUAAPI_VERSION_MAJOR, LUAAPI_VERSION_MINOR, LUA_VERSION_NUM);
		if (!resfuns){
			const char* msg = "Module initialization (%s) failed\n";
			if (dieonfail)
				arcan_fatal(msg, instr);
			else
				arcan_warning(msg, instr);
		}

/* countermeasure 6. push into own table/namespace and return it */
		lua_newtable(ctx);
		int top = lua_gettop(ctx);

		while(resfuns->name){
			lua_pushstring(ctx, resfuns->name);
			lua_pushcfunction(ctx, resfuns->func);
			lua_rawset(ctx, top);
			resfuns++;
		}
		return 1;

/* now, code in dlh must be treated as trusted at the moment, with
 * 'lanes' support further down the road, we could fork + drop and map
 * into a lane to both sandbox and reduce work in main thread */
	}
#endif

	char* fname = findresource(instr, CAREFUL_USERMASK);
	int res = 0;

	if (fname){
		int rv = luaL_loadfile(ctx, fname);
		if (rv == 0)
			res = 1;
		else if (dieonfail)
			arcan_fatal("Error parsing lua script (%s)\n", instr);
	}
	else
		arcan_fatal("Invalid script specified for system_load(%s)\n", instr);

	arcan_mem_free(fname);

	LUA_ETRACE("system_load", NULL, res);
}

static int targetsuspend(lua_State* ctx)
{
	LUA_TRACE("suspend_target");

	arcan_vobj_id vid = luaL_checkvid(ctx, 1, NULL);
	bool rsusp = luaL_optbnumber(ctx, 2, 0);

	vfunc_state* state = arcan_video_feedstate(vid);

	if (!state || state->tag != ARCAN_TAG_FRAMESERV || !state->ptr){
		arcan_warning("suspend_target(), "
			"referenced object is not connected to a frameserver.\n");
		LUA_ETRACE("suspend_target", "not a frameserver", 0);
	}
	arcan_frameserver* fsrv = state->ptr;

	arcan_event ev = {
		.category = EVENT_TARGET,
		.tgt.kind = TARGET_COMMAND_PAUSE
	};

	if (!rsusp)
		arcan_frameserver_pause(fsrv);

	arcan_frameserver_pushevent(fsrv, &ev);
	LUA_ETRACE("suspend_target", NULL, 0);
}

static int targetresume(lua_State* ctx)
{
	LUA_TRACE("resume_target");

	arcan_vobj_id vid = luaL_checkvid(ctx, 1, NULL);
	bool rsusp = luaL_optbnumber(ctx, 2, 0);

	vfunc_state* state = arcan_video_feedstate(vid);
	arcan_frameserver* fsrv = state->ptr;

	if (!state || state->tag != ARCAN_TAG_FRAMESERV || !fsrv){
		arcan_fatal("suspend_target(), "
			"referenced object not connected to a frameserver.\n");
	}

	arcan_event ev = {
		.category = EVENT_TARGET,
		.tgt.kind = TARGET_COMMAND_UNPAUSE
	};

	if (!rsusp)
		arcan_frameserver_resume(fsrv);

	arcan_frameserver_pushevent(fsrv, &ev);

	LUA_ETRACE("resume_target", NULL, 0);
}

static bool is_special_res(const char* msg)
{
	return strncmp(msg, "device", 6) == 0 ||
		strncmp(msg, "stream", 6) == 0 ||
		strncmp(msg, "capture", 7) == 0;
}

static int launchavfeed(lua_State* ctx)
{
	LUA_TRACE("launch_avfeed");

	const char* argstr = luaL_optstring(ctx, 1, "");
	const char* modearg = "avfeed";
	if (argstr != NULL)
		modearg = luaL_optstring(ctx, 2, modearg);

	const char* modestr = arcan_frameserver_atypes();

	char* expbuf[2] = {strdup(argstr), NULL};
	arcan_expand_namespaces(expbuf);

	if (strstr(modestr, modearg) == NULL){
		arcan_warning("launch_avfeed(), requested mode (%s) missing from "
			"detected and allowed frameserver archetypes (%s), rejected.\n",
			modearg, modestr);
		free(expbuf[0]);
		LUA_ETRACE("launch_avfeed", "invalid mode", 0);
	}

	intptr_t ref = find_lua_callback(ctx);
	arcan_frameserver* mvctx = arcan_frameserver_alloc();

	struct frameserver_envp args = {
		.use_builtin = true,
		.args.builtin.mode = modearg,
		.args.builtin.resource = expbuf[0]
	};

	if (strcmp(modearg, "terminal") == 0)
		args.preserve_env = true;

	if ( fsrv_ok && arcan_frameserver_spawn_server(mvctx, &args) == ARCAN_OK ){
		mvctx->tag = ref;
		arcan_video_objectopacity(mvctx->vid, 0.0, 0);

/* immediately run the event handler */
		do_preroll(ctx, ref, mvctx->vid, mvctx->aid);

/* then prepare the return values */
		lua_pushvid(ctx, mvctx->vid);
		trace_allocation(ctx, "launch_avfeed", mvctx->vid);
		lua_pushaid(ctx, mvctx->aid);

/* and wake-up the client */
		tgtevent(mvctx->vid, (arcan_event){
			.category = EVENT_TARGET,
			.tgt.kind = TARGET_COMMAND_ACTIVATE
		});
	}
	else {
		free(mvctx);
		lua_pushvid(ctx, ARCAN_EID);
		lua_pushvid(ctx, ARCAN_EID);
	}

/* internal so no need to free memarr */
	free(expbuf[1]);

	LUA_ETRACE("launch_avfeed", NULL, 2);
}

static int loadmovie(lua_State* ctx)
{
	LUA_TRACE("load_movie");

	const char* farg = luaL_checkstring(ctx, 1);

	bool special = is_special_res(farg);
	char* fname = special ? strdup(farg) : findresource(farg, DEFAULT_USERMASK);
	intptr_t ref = (intptr_t) 0;

	const char* argstr = "";
	int cbind = 2;

	if (lua_type(ctx, 2) == LUA_TNUMBER){
		arcan_warning("load_movie(), second argument uses deprecated "
			"number argument type.\n");
		cbind++;
	}
	else if (lua_type(ctx, 2) == LUA_TSTRING){
		argstr = luaL_optstring(ctx, 2, "");
		cbind++;
	}

	if (lua_isfunction(ctx, cbind) && !lua_iscfunction(ctx, cbind)){
		lua_pushvalue(ctx, cbind);
		ref = luaL_ref(ctx, LUA_REGISTRYINDEX);
	};

	size_t optlen = strlen(argstr);

	if (!fname){
		arcan_warning("loadmovie() -- unknown resource (%s)"
		"	specified.\n", fname);
		LUA_ETRACE("load_movie", "couldn't resolve resource", 0);
	}
	else{
		if (!special){
			size_t flen = strlen(fname);
			size_t fnlen = flen + optlen + 8;
			char msg[fnlen];
			msg[fnlen-1] = 0;

			colon_escape(fname);

			if (optlen > 0)
				snprintf(msg, fnlen-1, "%s:file=%s", argstr, fname);
			else
				snprintf(msg, fnlen-1, "file=%s", fname);

			fname = strdup(msg);
		}
	}

	arcan_frameserver* mvctx = arcan_frameserver_alloc();

	struct frameserver_envp args = {
		.use_builtin = true,
		.args.builtin.mode = "decode",
		.args.builtin.resource = fname
	};

	arcan_vobj_id vid = ARCAN_EID;
	arcan_aobj_id aid = ARCAN_EID;

	if ( fsrv_ok && arcan_frameserver_spawn_server(mvctx, &args) == ARCAN_OK )
	{
		mvctx->tag = ref;
		arcan_video_objectopacity(mvctx->vid, 0.0, 0);
		vid = mvctx->vid;
		aid = mvctx->aid;
	}
	else
		arcan_mem_free(mvctx);

	lua_pushvid(ctx, vid);
	lua_pushaid(ctx, aid);
	trace_allocation(ctx, "load_movie", mvctx->vid);

	arcan_mem_free(fname);

	LUA_ETRACE("load_movie", NULL, 2);
}

static int n_leds(lua_State* ctx)
{
	LUA_TRACE("controller_leds");

	int id = luaL_optint(ctx, 1, -1);
	if (id == -1){
		uint64_t ccont = arcan_led_controllers();
		lua_pushnumber(ctx, log2(ccont));
		lua_pushnumber(ctx, (ccont & 0x00000000ffffffff) >> 00);
		lua_pushnumber(ctx, (ccont & 0xffffffff00000000) >> 32);
		LUA_ETRACE("controller_leds", NULL, 1);
	}

	struct led_capabilities cap = arcan_led_capabilities((uint8_t)id);

	lua_pushnumber(ctx, cap.nleds);
	lua_pushboolean(ctx, cap.variable_brightness);
	lua_pushboolean(ctx, cap.rgb);
	LUA_ETRACE("controller_leds", NULL, 3);
}

static int led_intensity(lua_State* ctx)
{
	LUA_TRACE("led_intensity");

	uint8_t id = luaL_checkint(ctx, 1);
	int16_t led = luaL_checkint(ctx, 2);
	uint8_t intensity = luaL_checkint(ctx, 3);

	lua_pushnumber(ctx,
		arcan_led_intensity(id, led, intensity));

	LUA_ETRACE("led_intensity", NULL, 1);
}

static int led_rgb(lua_State* ctx)
{
	LUA_TRACE("set_led_rgb");

	uint8_t id = luaL_checkint(ctx, 1);
	int16_t led = luaL_checkint(ctx, 2);
	uint8_t r = luaL_checkint(ctx, 3);
	uint8_t g = luaL_checkint(ctx, 4);
	uint8_t b = luaL_checkint(ctx, 5);
	bool buf = luaL_optbnumber(ctx, 6, false);

	lua_pushnumber(ctx, arcan_led_rgb(id, led, r, g, b, buf));
	LUA_ETRACE("set_led_rgb", NULL, 1);
}

static int setled(lua_State* ctx)
{
	LUA_TRACE("set_led");

	int id = luaL_checkint(ctx, 1);
	int num = luaL_checkint(ctx, 2);
	int state = luaL_optbnumber(ctx, 3, true) ? 255 : 0;
	lua_pushnumber(ctx, arcan_led_intensity(id, num, state));
	LUA_ETRACE("set_led", NULL, 1);
}

/* NOTE: a currently somewhat serious yet unhandled issue concerns what to do
 * with events fires from objects that no longer exist, e.g. the case with
 * events in the queue preceeding a push_context, pop_context,
 * the -- possibly -- safest option would be to completely flush event queues
 * between successful context pops, in such cases, it should be handled in the
 * Lua layer */
static int pushcontext(lua_State* ctx)
{
	LUA_TRACE("push_video_context");
/* make sure that we save one context for launch_external */

	if (arcan_video_nfreecontexts() > 1)
		lua_pushinteger(ctx, arcan_video_pushcontext());
	else
		lua_pushinteger(ctx, -1);

	LUA_ETRACE("push_video_context", NULL, 1);
}

static int popcontext_ext(lua_State* ctx)
{
	LUA_TRACE("storepop_video_context");
	arcan_vobj_id newid = ARCAN_EID;

	lua_pushinteger(ctx, arcan_video_nfreecontexts() > 1 ?
		arcan_video_extpopcontext(&newid) : -1);
	lua_pushvid(ctx, newid);

	LUA_ETRACE("storepop_video_context", NULL, 2);
}

static int pushcontext_ext(lua_State* ctx)
{
	LUA_TRACE("storepush_video_context");
	arcan_vobj_id newid = ARCAN_EID;

	lua_pushinteger(ctx, arcan_video_nfreecontexts() > 1 ?
		arcan_video_extpushcontext(&newid) : -1);
	lua_pushvid(ctx, newid);

	LUA_ETRACE("storepush_video_context", NULL, 2);
}

static int popcontext(lua_State* ctx)
{
	LUA_TRACE("pop_video_context");
	lua_pushinteger(ctx, arcan_video_popcontext());
	LUA_ETRACE("pop_video_context", NULL, 1);
}

static int contextusage(lua_State* ctx)
{
	LUA_TRACE("current_context_usage");

	unsigned usecount;
	lua_pushinteger(ctx, arcan_video_contextusage(&usecount));
	lua_pushinteger(ctx, usecount);

	LUA_ETRACE("current_context_usage", NULL, 2);
}

/*
 * trused -> untrused
 */
static inline void get_utf8(const char* instr, uint8_t dst[5])
{
	if (!instr){
		dst[0] = dst[1] = dst[2] = dst[3] = dst[4] = 0;
		return;
	}

	size_t len = strlen(instr);
	memcpy(dst, instr, len <= 4 ? len : 4);
}

/* there is a slight API inconsistency here in that we had (iotbl, vid)
 * in the first few versions while other functions tend to lead with vid,
 * which causes some confusion. So we check whethere the table argument is first
 * or second, and extract accordingly, so both will work */
static int targetinput(lua_State* ctx)
{
	LUA_TRACE("target_input/input_target");
	int vidind, tblind;

/* swizzle if necessary */
	if (lua_type(ctx, 1) == LUA_TNUMBER){
		vidind = 1;
		tblind = 2;
	} else {
		tblind = 1;
		vidind = 2;
	}

	arcan_vobj_id vid = luaL_checkvid(ctx, vidind, NULL);
	vfunc_state* vstate = arcan_video_feedstate(vid);
	if (!vstate || vstate->tag != ARCAN_TAG_FRAMESERV){
		lua_pushnumber(ctx, false);
		LUA_ETRACE("target_input/input_target", "dst not a frameserver", 1);
	}

	if (lua_type(ctx, tblind) == LUA_TSTRING){
		arcan_event ev = {
			.category = EVENT_TARGET,
			.tgt.kind = TARGET_COMMAND_MESSAGE,
		};

/* validate UTF8 */
		const char* msg = luaL_checkstring(ctx, tblind);
		uint32_t state = 0, codepoint = 0, len = 0;
		while(msg[len])
			if (UTF8_REJECT == utf8_decode(&state, &codepoint,(uint8_t)(msg[len++])))
				goto fail;

/* truncated? */
		if (state != UTF8_ACCEPT){
fail:
			lua_pushnumber(ctx, false);
			LUA_ETRACE("target_input/input_target", "invalid UTF-8 sequence", 1);
		}

/*
 * multipart / split - this is NOT a good way to achieve it as WHEN the
 * outgoing queue gets saturated, we currently fail 'silently' but that will be
 * changed. When that occurs, we risk partial truncation with this apporach as
 * we can't block on outqueue due to DoS. The correct solution then would be to
 * queue all here, then pushevent_multi -> ack or nack -> error propagation.
 */
		size_t msgsz = COUNT_OF(ev.tgt.message) - 1;
		while (len > msgsz){
			size_t i, lastok = 0;
			state = 0;
			for (i = 0; i < msgsz; i++){
				if (UTF8_ACCEPT == utf8_decode(&state, &codepoint, (uint8_t)(msg[i])))
					lastok = i;
			}
/* if we split on the wrong point */
			if (i != lastok){
				i = lastok;
/* and this should never happen */
				if (0 == i)
					goto fail;
			}

			memcpy(ev.tgt.message, msg, i);
			ev.tgt.message[i] = '\0';
			arcan_frameserver_pushevent(vstate->ptr, &ev);
			len -= i;
			msg += i;
		}

		if (len){
			snprintf(ev.tgt.message, msgsz, "%s", msg);
			arcan_frameserver_pushevent(vstate->ptr, &ev);
		}

		lua_pushboolean(ctx, true);
		return 1;
	}

	luaL_checktype(ctx, tblind, LUA_TTABLE);
	arcan_event ev = {.io.kind = 0, .category = EVENT_IO };
/* populate all arguments */
	const char* kindlbl = intblstr(ctx, tblind, "kind");
	if (kindlbl == NULL)
		goto kinderr;

	ev.io.flags = (intblbool(ctx, tblind, "gesture") * 0xff)&ARCAN_IOFL_GESTURE;
	const char* label = intblstr(ctx, tblind, "label");
	if (label){
		int ul = COUNT_OF(ev.io.label) - 1;
		char* dst = ev.io.label;

		while (*label != '\0' && ul--)
			*dst++ = *label++;
		*dst = '\0';
	}
	ev.io.pts = intblint(ctx, tblind, "pts");

	if ( strcmp( kindlbl, "analog") == 0 ){
		const char* srcstr = intblstr(ctx, tblind, "source");

		ev.io.kind = EVENT_IO_AXIS_MOVE;
		bool mouse = srcstr && strcmp( srcstr, "mouse") == 0;
		ev.io.devkind = mouse ? EVENT_IDEVKIND_MOUSE : EVENT_IDEVKIND_GAMEDEV;
		ev.io.devid = intblint(ctx, tblind, "devid");
		ev.io.subid = intblint(ctx, tblind, "subid");
		ev.io.input.analog.gotrel = mouse ? intblbool(
			ctx, tblind, "relative") : false;
		ev.io.datatype = EVENT_IDATATYPE_ANALOG;

	/*  sweep the samples subtable, add as many as present (or possible) */
		lua_getfield(ctx, tblind, "samples");
		if (lua_type(ctx, -1) != LUA_TTABLE){
			arcan_warning("target_input(), no samples provided for target input\n");
			lua_pushnumber(ctx, false);
			return 1;
		}

		size_t naxiss = lua_rawlen(ctx, -1);
		for (size_t i = 0; i < naxiss &&
				i < COUNT_OF(ev.io.input.analog.axisval); i++){
				lua_rawgeti(ctx, -1, i+1);
				ev.io.input.analog.axisval[i] = lua_tointeger(ctx, -1);
				lua_pop(ctx, 1);
			}
		ev.io.input.analog.nvalues = naxiss;
	}
	else if (strcmp(kindlbl, "touch") == 0){
		ev.io.kind = EVENT_IO_TOUCH;
		ev.io.devkind = EVENT_IDEVKIND_TOUCHDISP;
		ev.io.datatype = EVENT_IDATATYPE_TOUCH;
		ev.io.devid = intblint(ctx, tblind, "devid");
		ev.io.subid = intblint(ctx, tblind, "subid");
		ev.io.input.touch.active = intblint(ctx, tblind, "active");
		ev.io.input.touch.x = intblint(ctx, tblind, "x");
		ev.io.input.touch.y = intblint(ctx, tblind, "y");
		ev.io.input.touch.pressure = intblfloat(ctx, tblind, "pressure");
		ev.io.input.touch.size = intblfloat(ctx, tblind, "size");
	}
	else if (strcmp(kindlbl, "digital") == 0){
		if (intblbool(ctx, tblind, "translated")){
			ev.io.kind = EVENT_IO_BUTTON;
			ev.io.devkind = EVENT_IDEVKIND_KEYBOARD;
			ev.io.datatype = EVENT_IDATATYPE_TRANSLATED;
			ev.io.input.translated.active = intblbool(ctx, tblind, "active");
			ev.io.input.translated.scancode = intblint(ctx, tblind, "number");
			ev.io.input.translated.keysym = intblint(ctx, tblind, "keysym");
			ev.io.input.translated.modifiers = intblint(ctx, tblind,"modifiers");
			ev.io.devid = intblint(ctx, tblind, "devid");
			ev.io.subid = intblint(ctx, tblind, "subid");
			get_utf8(intblstr(ctx, tblind, "utf8"), ev.io.input.translated.utf8);
		}
		else {
			const char* tblsrc = intblstr(ctx, tblind, "source");
			ev.io.devkind = tblsrc && strcmp(tblsrc, "mouse") == 0 ?
				EVENT_IDEVKIND_MOUSE : EVENT_IDEVKIND_GAMEDEV;
			ev.io.datatype = EVENT_IDATATYPE_DIGITAL;
			ev.io.kind = EVENT_IO_BUTTON;
			ev.io.input.digital.active= intblbool(ctx, tblind, "active");
			ev.io.devid = intblint(ctx, tblind, "devid");
			ev.io.subid = intblint(ctx, tblind, "subid");
		}
	}
	else {
kinderr:
		arcan_warning("Script Warning: target_input(), unkown \"kind\""
			" field in table.\n");
		lua_pushnumber(ctx, false);
		return 1;
	}

	arcan_frameserver_pushevent( (arcan_frameserver*) vstate->ptr, &ev );
	lua_pushnumber(ctx, true);
	LUA_ETRACE("target_input/input_target", NULL, 1);
}

static const char* lookup_idatatype(int type)
{
	static const char* idatalut[] = {
		"analog",
		"digital",
		"translated",
		"touch"
	};

	if (type < 0 || type > COUNT_OF(idatalut))
		return NULL;

	return idatalut[type];
}

/*
 * assumes there's a table at the current top of the stack,
 * grab all the display modes available for a specific display
 * and add it to that table. Used by event handler for dynamic
 * display events and for video_displaymodes.
 */
static void push_displaymodes(lua_State* ctx, platform_display_id id)
{
	int dtop = lua_gettop(ctx);
	size_t mcount;
	struct monitor_mode* modes = platform_video_query_modes(id, &mcount);
	if (!modes)
		return;

	for (size_t j = 0; j < mcount; j++){
		lua_pushnumber(ctx, j + 1); /* index in previously existing table */
		lua_createtable(ctx, 0, 12);

		int jtop = lua_gettop(ctx);

		lua_pushstring(ctx, "cardid");
		lua_pushnumber(ctx, 0);
		lua_rawset(ctx, jtop);

		lua_pushstring(ctx, "displayid");
		lua_pushnumber(ctx, id);
		lua_rawset(ctx, jtop);

		lua_pushstring(ctx, "phy_width_mm");
		lua_pushnumber(ctx, modes[j].phy_width);
		lua_rawset(ctx, jtop);

		lua_pushstring(ctx, "phy_height_mm");
		lua_pushnumber(ctx, modes[j].phy_height);
		lua_rawset(ctx, jtop);

		lua_pushstring(ctx, "subpixel_layout");
		lua_pushstring(ctx, modes[j].subpixel ? modes[j].subpixel : "unknown");
		lua_rawset(ctx, jtop);

		lua_pushstring(ctx, "dynamic");
		lua_pushboolean(ctx, modes[j].dynamic);
		lua_rawset(ctx, jtop);

		lua_pushstring(ctx, "primary");
		lua_pushboolean(ctx, modes[j].primary);
		lua_rawset(ctx, jtop);

		lua_pushstring(ctx, "modeid");
		lua_pushnumber(ctx, modes[j].id);
		lua_rawset(ctx, jtop);

		lua_pushstring(ctx, "width");
		lua_pushnumber(ctx, modes[j].width);
		lua_rawset(ctx, jtop);

		lua_pushstring(ctx, "height");
		lua_pushnumber(ctx, modes[j].height);
		lua_rawset(ctx, jtop);

		lua_pushstring(ctx, "refresh");
		lua_pushnumber(ctx, modes[j].refresh);
		lua_rawset(ctx, jtop);

		lua_pushstring(ctx, "depth");
		lua_pushnumber(ctx, modes[j].depth);
		lua_rawset(ctx, jtop);

		lua_rawset(ctx, dtop); /* add to previously existing table */
	}
}

static void display_reset(lua_State* ctx, arcan_event* ev)
{
/* special handling for LWA receiving DISPLAYHINT to resize or indicate that
 * the default font has changed. For DISPLAYHINT we default to run the builtin
 * autores.or a possible override */
#ifdef ARCAN_LWA
	if (ev->vid.source == -1){
		lua_getglobal(ctx, "VRES_AUTORES");
		if (!lua_isfunction(ctx, -1)){
			lua_pop(ctx, 1);
			platform_video_specify_mode(ev->vid.displayid, (struct monitor_mode){
			.width = ev->vid.width, .height = ev->vid.height});
		}
		else{
			lua_pushnumber(ctx, ev->vid.width);
			lua_pushnumber(ctx, ev->vid.height);
			lua_pushnumber(ctx, ev->vid.vppcm);
			lua_pushnumber(ctx, ev->vid.flags);
			lua_pushnumber(ctx, ev->vid.displayid);
			wraperr(ctx, lua_pcall(ctx, 5, 0, 0), "event loop: lwa-displayhint");
		}
	}
	else if (ev->vid.source == -2){
		lua_getglobal(ctx, "VRES_AUTOFONT");
		if (!lua_isfunction(ctx, -1))
			lua_pop(ctx, 1);
		else{
			lua_pushnumber(ctx, ev->vid.vppcm);
			lua_pushnumber(ctx, ev->vid.width);
			lua_pushnumber(ctx, ev->vid.displayid);
			wraperr(ctx, lua_pcall(ctx, 3, 0, 0), "event loop: lwa-autofont");
		}
	};
#else

	if (!grabapplfunction(ctx, "display_state", sizeof("display_state")-1))
		return;

	LUA_TRACE("_display_state (reset)");
	lua_pushstring(ctx, "reset");

	wraperr(ctx, lua_pcall(ctx, 1, 0, 0), "event loop: display state");
	LUA_TRACE("");
#endif
}

static void display_added(lua_State* ctx, arcan_event* ev)
{
	if (!grabapplfunction(ctx, "display_state", sizeof("display_state")-1))
		return;

	LUA_TRACE("_display_state (add)");
	lua_pushstring(ctx, "added");
	lua_pushnumber(ctx, ev->vid.displayid);

	lua_createtable(ctx, 0, 2);
	int top = lua_gettop(ctx);
	lua_pushstring(ctx, "ledctrl");
	lua_pushnumber(ctx, ev->vid.ledctrl);
	lua_rawset(ctx, top);
	lua_pushstring(ctx, "ledind");
	lua_pushnumber(ctx, ev->vid.ledid);
	lua_rawset(ctx, top);

	wraperr(ctx, lua_pcall(ctx, 3, 0, 0), "event loop: display state");
	LUA_TRACE("");
}

static void display_removed(lua_State* ctx, arcan_event* ev)
{
	if (!grabapplfunction(ctx, "display_state", sizeof("display_state")-1))
		return;

	LUA_TRACE("_display_state (remove)");
	lua_pushstring(ctx, "removed");

	lua_pushnumber(ctx, ev->vid.displayid);
	wraperr(ctx, lua_pcall(ctx, 2, 0, 0), "event loop: display state");
	LUA_TRACE("");
}

static void do_preroll(lua_State* ctx, intptr_t ref,
	arcan_vobj_id vid, arcan_aobj_id aid)
{
	if (ref != (intptr_t) LUA_NOREF){
		lua_rawgeti(ctx, LUA_REGISTRYINDEX, ref);
		lua_pushvid(ctx, vid);
		lua_newtable(ctx);
		int top = lua_gettop(ctx);
		tblstr(ctx, "kind", "preroll", top);
		tblnum(ctx, "source_audio", aid, top);
		luactx.cb_source_tag = vid;
		wraperr(ctx, lua_pcall(ctx, 2, 0, 0), "frameserver_event(preroll)");
		luactx.cb_source_kind = CB_SOURCE_PREROLL;
	}

	tgtevent(vid, (arcan_event){
		.category = EVENT_TARGET,
		.tgt.kind = TARGET_COMMAND_ACTIVATE
	});
}

/*
 * need to intercept and redefine some of the target_ functions
 * to work for _lwa to arcan behavior
 */
#ifdef ARCAN_LWA

void arcan_lwa_subseg_ev(uintptr_t cb_tag, arcan_event* ev)
{
/*
 * translate / map events as per normal
 */
}

struct subseg_output;
bool platform_lwa_targetevent(struct subseg_output*, arcan_event* ev);
#endif
static inline bool tgtevent(arcan_vobj_id dst, arcan_event ev)
{
	vfunc_state* state = arcan_video_feedstate(dst);

	if (state && state->tag == ARCAN_TAG_FRAMESERV && state->ptr){
		arcan_frameserver* fsrv = (arcan_frameserver*) state->ptr;
		return arcan_frameserver_pushevent( fsrv, &ev ) == ARCAN_OK;
	}
#ifdef ARCAN_LWA
	else if (state && state->tag == ARCAN_TAG_LWA && state->ptr){
		return platform_lwa_targetevent(state->ptr, &ev);
	}
#endif

	return false;
}

static void push_view(lua_State* ctx, struct arcan_extevent* ev,
	struct arcan_frameserver* fsrv, int top)
{
	lua_pushstring(ctx, "view");
	lua_newtable(ctx);
	int top2 = lua_gettop(ctx);
	lua_pushnumber(ctx, 1);
	lua_pushnumber(ctx, ev->viewport.x);
	lua_rawset(ctx, top2);
	lua_pushnumber(ctx, 2);
	lua_pushnumber(ctx, ev->viewport.y);
	lua_rawset(ctx, top2);
	lua_pushnumber(ctx, 3);
/* fake clamp to protect against user doing div/0 on bad data */
	float ul = ev->viewport.x + ev->viewport.w;
	ul = ul > 1.0 ? 1.0 : ul;
	ul = ul < ev->viewport.x ? ev->viewport.x + 0.01 : ul;
	lua_pushnumber(ctx, ul);
	lua_rawset(ctx, top2);
	lua_pushnumber(ctx, 4);
	ul = ev->viewport.y + ev->viewport.h;
	ul = ul > 1.0 ? 1.0 : ul;
	ul = ul < ev->viewport.y ? ev->viewport.y + 0.01 : ul;
	lua_pushnumber(ctx, ul);
	lua_rawset(ctx, top2);
	lua_rawset(ctx, top);
	tblbool(ctx, "invisible", ev->viewport.invisible != 0, top);
	lua_pushstring(ctx, "border");
	lua_createtable(ctx, 4, 0);
	top2 = lua_gettop(ctx);
	for (size_t i = 0; i < 4; i++){
		lua_pushnumber(ctx, i+1);
		lua_pushnumber(ctx, ev->viewport.border[i]);
		lua_rawset(ctx, top2);
	}
	lua_rawset(ctx, top);
	tblnum(ctx, "id", ev->viewport.viewid, top);

/* translate to vid namespace if it matches a valid frameserver segment,
 * not a sensitive operation as it only affects window positioning */
	uint32_t pid = ev->viewport.parent;
	if (pid > 0){
		pid ^= fsrv->cookie;
		arcan_vobject* vobj = arcan_video_getobject(pid);
		if (vobj && vobj->feed.state.tag == ARCAN_TAG_FRAMESERV)
			tblnum(ctx, "parent", pid + luactx.lua_vidbase, top);
	}
}

/*
 * the segment request is treated a little different,
 * we maintain a global state
 */
static void emit_segreq(lua_State* ctx, struct arcan_extevent* ev)
{
	luactx.last_segreq = ev;
	int top = lua_gettop(ctx);

	if (ev->segreq.kind > SEGID_DEBUG || ev->segreq.kind == 0)
		ev->segreq.kind == SEGID_UNKNOWN;

	tblstr(ctx, "kind", "segment_request", top);
	tblnum(ctx, "width", ev->segreq.width, top);
	tblnum(ctx, "height", ev->segreq.height, top);
	tblnum(ctx, "reqid", ev->segreq.id, top);
	tblnum(ctx, "xofs", ev->segreq.xofs, top);
	tblnum(ctx, "yofs", ev->segreq.yofs, top);
	tblstr(ctx, "segkind", fsrvtos(ev->segreq.kind), top);

	luactx.cb_source_tag = ev->source;
	luactx.cb_source_kind = CB_SOURCE_FRAMESERVER;
	wraperr(ctx, lua_pcall(ctx, 2, 0, 0), "event_external");
	luactx.cb_source_kind = CB_SOURCE_NONE;

/* call into callback, if we have been consumed,
 * do nothing, otherwise issue a reject */
	if (luactx.last_segreq != NULL){
		arcan_event rev = {
			.category = EVENT_TARGET,
			.tgt.kind = TARGET_COMMAND_REQFAIL
		};

		tgtevent(ev->source, rev);
	}

	luactx.last_segreq = NULL;
}

static const char* kindstr(int num)
{
	switch(num){
	case EVENT_IDEVKIND_KEYBOARD: return "keyboard";
	case EVENT_IDEVKIND_MOUSE: return "mouse";
	case EVENT_IDEVKIND_GAMEDEV: return "game";
	case EVENT_IDEVKIND_TOUCHDISP: return "touch";
	case EVENT_IDEVKIND_LEDCTRL: return "led";
	default:
		return "broken";
	}
}

static const char* domain_str(int num)
{
	switch(num){
	case 0:	return "platform"; break;
	case 1: return "led"; break;
	default:
	return "unknown-report";
	break;
	}
}

/*
 * emit input() call based on a arcan_event, uses a separate format and
 * translation to make it easier for the user to modify. This is a rather ugly
 * and costly step in the whole chain, planned to switch into a more optimized
 * less string- damaged approach around the hardening stage.
 */
void arcan_lua_pushevent(lua_State* ctx, arcan_event* ev)
{
	bool adopt_check = false;

	if (ev->category == EVENT_IO && grabapplfunction(ctx, "input", 5)){
		int top = funtable(ctx, ev->io.kind);

		lua_pushstring(ctx, "kind");
		if (ev->io.label[0] && ev->io.kind != EVENT_IO_STATUS &&
			ev->io.label[COUNT_OF(ev->io.label)-1] == '\0'){
			tblstr(ctx, "label", ev->io.label, top);
		}

		switch (ev->io.kind){
		case EVENT_IO_TOUCH:
			lua_pushstring(ctx, "touch");
			lua_rawset(ctx, top);

			tblbool(ctx, "touch", true, top);
			tblnum(ctx, "devid", ev->io.devid, top);
			tblnum(ctx, "subid", ev->io.subid, top);
			tblnum(ctx, "pressure", ev->io.input.touch.pressure, top);
			tblbool(ctx, "active", ev->io.input.touch.active, top);
			tblnum(ctx, "size", ev->io.input.touch.size, top);
			tblnum(ctx, "x", ev->io.input.touch.x, top);
			tblnum(ctx, "y", ev->io.input.touch.y, top);
		break;

		case EVENT_IO_STATUS:{
			const char* lbl = platform_event_devlabel(ev->io.devid);
			lua_pushstring(ctx, "status");
			lua_rawset(ctx, top);
			tblnum(ctx, "devid", ev->io.devid, top);
			tblnum(ctx, "subid", ev->io.subid, top);
			if (lbl)
				tblstr(ctx, "extlabel", lbl, top);

			tblstr(ctx, "devkind", kindstr(ev->io.input.status.devkind), top);
			tblstr(ctx, "label", ev->io.label, top);
			tblnum(ctx, "devref", ev->io.input.status.devref, top);
			tblstr(ctx, "domain", domain_str(ev->io.input.status.domain), top);
			tblstr(ctx, "action", (ev->io.input.status.action == EVENT_IDEV_ADDED ?
				"added" : (ev->io.input.status.action == EVENT_IDEV_REMOVED ?
					"removed" : "blocked")), top);
		}
		break;

		case EVENT_IO_AXIS_MOVE:
			lua_pushstring(ctx, "analog");
			lua_rawset(ctx, top);
			if (ev->io.devkind == EVENT_IDEVKIND_MOUSE){
				tblbool(ctx, "mouse", true, top);
				tblstr(ctx, "source", "mouse", top);
			}
			else
				tblstr(ctx, "source", "joystick", top);

			tblnum(ctx, "devid", ev->io.devid, top);
			tblnum(ctx, "subid", ev->io.subid, top);
			tblbool(ctx, "active", true, top);
			tblbool(ctx, "analog", true, top);
			tblbool(ctx, "relative", ev->io.input.analog.gotrel,top);

			lua_pushstring(ctx, "samples");
			lua_createtable(ctx, ev->io.input.analog.nvalues, 0);
				int top2 = lua_gettop(ctx);
				for (size_t i = 0; i < ev->io.input.analog.nvalues; i++){
					lua_pushnumber(ctx, i + 1);
					lua_pushnumber(ctx, ev->io.input.analog.axisval[i]);
					lua_rawset(ctx, top2);
				}
			lua_rawset(ctx, top);
		break;

		case EVENT_IO_BUTTON:
			lua_pushstring(ctx, "digital");
			lua_rawset(ctx, top);
			tblbool(ctx, "digital", true, top);

			if (ev->io.devkind == EVENT_IDEVKIND_KEYBOARD){
				tblbool(ctx, "translated", true, top);
				tblnum(ctx, "number", ev->io.input.translated.scancode, top);
				tblnum(ctx, "keysym", ev->io.input.translated.keysym, top);
				tblnum(ctx, "modifiers", ev->io.input.translated.modifiers, top);
				tblnum(ctx, "devid", ev->io.devid, top);
				tblnum(ctx, "subid", ev->io.subid, top);
				tblstr(ctx, "utf8", (char*)ev->io.input.translated.utf8, top);
				tblbool(ctx, "active", ev->io.input.translated.active, top);
				tblstr(ctx, "device", "translated", top);
				tblbool(ctx, "keyboard", true, top);
			}
			else if (ev->io.devkind == EVENT_IDEVKIND_MOUSE ||
				ev->io.devkind == EVENT_IDEVKIND_GAMEDEV){
				if (ev->io.devkind == EVENT_IDEVKIND_MOUSE){
					tblbool(ctx, "mouse", true, top);
					tblstr(ctx, "source", "mouse", top);
				}
				else {
					tblbool(ctx, "joystick", true, top);
					tblstr(ctx, "source", "joystick", top);
				}
				tblbool(ctx, "translated", false, top);
				tblnum(ctx, "devid", ev->io.devid, top);
				tblnum(ctx, "subid", ev->io.subid, top);
 				tblbool(ctx, "active", ev->io.input.digital.active, top);
			}
			else;
		break;

		default:
			lua_pushstring(ctx, "unknown");
			lua_rawset(ctx, top);
			arcan_warning("Engine -> Script: "
				"ignoring IO event: %i\n",ev->io.kind);
		}

		wraperr(ctx, lua_pcall(ctx, 1, 0, 0), "push event( input )");
	}
	else if (ev->category == EVENT_NET){
		arcan_vobject* vobj = arcan_video_getobject(ev->net.source);
		if (!vobj || vobj->feed.state.tag != ARCAN_TAG_FRAMESERV)
			return;

		arcan_frameserver* fsrv = vobj ? vobj->feed.state.ptr : NULL;

		if (fsrv && fsrv->tag){
			intptr_t dst_cb = fsrv->tag;
			lua_rawgeti(ctx, LUA_REGISTRYINDEX, dst_cb);
			lua_pushvid(ctx, ev->net.source);

			lua_newtable(ctx);
			int top = lua_gettop(ctx);

			switch (ev->net.kind){
			case EVENT_NET_CONNECTED:
				tblstr(ctx, "kind", "connected", top);
				tblnum(ctx, "id", ev->net.connid, top);
				tblstr(ctx, "host", ev->net.host.addr, top);
			break;

			case EVENT_NET_DISCONNECTED:
				tblstr(ctx, "kind", "disconnected", top);
				tblnum(ctx, "id", ev->net.connid, top);
				tblstr(ctx, "host", ev->net.host.addr, top);
			break;

			case EVENT_NET_NORESPONSE:
				tblstr(ctx, "kind", "noresponse", top);
				tblstr(ctx, "host", ev->net.host.addr, top);
			break;

			case EVENT_NET_CUSTOMMSG:
				tblstr(ctx, "kind", "message", top);
				ev->net.message[ sizeof(ev->net.message) - 1] = 0;
				tblstr(ctx, "message", ev->net.message, top);
				tblnum(ctx, "id", ev->net.connid, top);
			break;

			case EVENT_NET_DISCOVERED:
				tblstr(ctx, "kind", "discovered", top);
				tblstr(ctx, "address", ev->net.host.addr, top);
				tblstr(ctx, "ident", ev->net.host.ident, top);
				size_t outl;
				uint8_t* strkey = arcan_base64_encode(
					(const uint8_t*) ev->net.host.key,
					COUNT_OF(ev->net.host.key),
					&outl, ARCAN_MEM_SENSITIVE | ARCAN_MEM_NONFATAL
				);
				if (strkey){
					tblstr(ctx, "key", (const char*) strkey, top);
					free(strkey);
				}
			break;

			case EVENT_NET_INPUTEVENT:
				arcan_warning("pushevent(net_inputevent_not_handled )\n");
			break;

			default:
				arcan_warning("pushevent( net_unknown %d )\n", ev->net.kind);
			}

			luactx.cb_source_tag  = ev->ext.source;
			luactx.cb_source_kind = CB_SOURCE_FRAMESERVER;
			wraperr(ctx, lua_pcall(ctx, 2, 0, 0), "event_net");

			luactx.cb_source_kind = CB_SOURCE_NONE;
		}

	}
	else if (ev->category == EVENT_EXTERNAL){
		bool preroll = false;
		char mcbuf[sizeof(ev->ext.message.data)+1];
/* need to jump through a few hoops to get hold of the possible callback */
		arcan_vobject* vobj = arcan_video_getobject(ev->ext.source);
		if (!vobj || vobj->feed.state.tag != ARCAN_TAG_FRAMESERV)
			return;

		int reset = lua_gettop(ctx);
		size_t extmsg_sz = COUNT_OF(ev->ext.message.data);
		arcan_frameserver* fsrv = vobj->feed.state.ptr;
		if (fsrv->tag == LUA_NOREF)
			return;

		intptr_t dst_cb = fsrv->tag;
		lua_rawgeti(ctx, LUA_REGISTRYINDEX, dst_cb);
		lua_pushvid(ctx, ev->ext.source);

		lua_newtable(ctx);
		int top = lua_gettop(ctx);
		switch (ev->ext.kind){
		case EVENT_EXTERNAL_IDENT:
			tblstr(ctx, "kind", "ident", top);
			slim_utf8_push(mcbuf, extmsg_sz, (char*)ev->ext.message.data);
			tblstr(ctx, "message", mcbuf, top);
		break;
		case EVENT_EXTERNAL_COREOPT:
			tblstr(ctx, "kind", "coreopt", top);
			tblnum(ctx, "slot", ev->ext.coreopt.index, top);
			slim_utf8_push(mcbuf, extmsg_sz-1, (char*)ev->ext.coreopt.data);
			tblstr(ctx, "argument", mcbuf, top);
			if (ev->ext.coreopt.type == 0)
				tblstr(ctx, "type", "key", top);
			else if (ev->ext.coreopt.type == 1)
				tblstr(ctx, "type", "description", top);
			else if (ev->ext.coreopt.type == 2)
				tblstr(ctx, "type", "value", top);
			else if (ev->ext.coreopt.type == 3)
				tblstr(ctx, "type", "current", top);
			else {
				lua_settop(ctx, reset);
				return;
			}
		break;
		case EVENT_EXTERNAL_CLOCKREQ:
/* check frameserver flags and see if we are set to autoclock, then only
 * forward the once events and have others just update the frameserver
 * statetable */
<<<<<<< HEAD
				tblstr(ctx, "kind", "clock", top);
				tblbool(ctx, "dynamic", ev->ext.clock.dynamic, top);
				tblbool(ctx, "once", ev->ext.clock.once, top);
				tblnum(ctx, "value", ev->ext.clock.rate, top);
				if (ev->ext.clock.once)
					tblnum(ctx, "id", ev->ext.clock.id, top);
			break;
			case EVENT_EXTERNAL_CONTENT:
				tblstr(ctx, "kind", "content_state", top);
				tblnum(ctx, "rel_x", (float)ev->ext.content.x_pos, top);
				tblnum(ctx, "rel_y", (float)ev->ext.content.y_pos, top);
				tblnum(ctx, "x_size", (float)ev->ext.content.x_sz, top);
				tblnum(ctx, "y_size", (float)ev->ext.content.y_sz, top);
			break;
			case EVENT_EXTERNAL_VIEWPORT:
				tblstr(ctx, "kind", "viewport", top);
				push_view(ctx, &ev->ext, fsrv, top);
			break;
			case EVENT_EXTERNAL_CURSORHINT:
				fltpush(mcbuf, extmsg_sz, (char*)ev->ext.message.data, flt_alpha, '?');
				tblstr(ctx, "cursor", mcbuf, top);
				tblstr(ctx, "kind", "cursorhint", top);
			break;
			case EVENT_EXTERNAL_ALERT:
				tblstr(ctx, "kind", "alert", top);
				if (0)
			case EVENT_EXTERNAL_MESSAGE:
					tblstr(ctx, "kind", "message", top);
				slim_utf8_push(mcbuf, extmsg_sz, (char*)ev->ext.message.data);
				tblbool(ctx, "multipart", ev->ext.message.multipart != 0, top);
				tblstr(ctx, "message", mcbuf, top);
			break;
			case EVENT_EXTERNAL_FAILURE:
				tblstr(ctx, "kind", "failure", top);
				slim_utf8_push(mcbuf, extmsg_sz, (char*)ev->ext.message.data);
				tblstr(ctx, "message", mcbuf, top);
			break;
			case EVENT_EXTERNAL_FRAMESTATUS:
				tblstr(ctx, "kind", "framestatus", top);
				tblnum(ctx, "frame", ev->ext.framestatus.framenumber, top);
				tblnum(ctx, "pts", ev->ext.framestatus.pts, top);
				tblnum(ctx, "acquired", ev->ext.framestatus.acquired, top);
				tblnum(ctx, "fhint", ev->ext.framestatus.fhint, top);
			break;
			case EVENT_EXTERNAL_BCHUNKSTATE:
				tblstr(ctx, "kind", "bchunkstate", top);
				tblnum(ctx, "size", ev->ext.bchunk.size, top);
				tblbool(ctx, "input", ev->ext.bchunk.input, top);
				tblbool(ctx, "stream", ev->ext.bchunk.stream, top);
				if (ev->ext.bchunk.extensions[0] == 0)
					tblbool(ctx, "disable", true, top);
				else if (ev->ext.bchunk.extensions[0] == '*')
					tblbool(ctx, "wildcard", true, top);
				else{
					fltpush(mcbuf, COUNT_OF(ev->ext.bchunk.extensions),
						(char*)ev->ext.bchunk.extensions, flt_chunkfn, '\0');
					tblstr(ctx, "extensions", mcbuf, top);
				}
			break;
			case EVENT_EXTERNAL_STREAMINFO:
				fltpush(mcbuf, COUNT_OF(ev->ext.streaminf.langid),
					(char*)ev->ext.streaminf.langid, flt_Alpha, '?');
				tblstr(ctx, "kind", "streaminfo", top);
				tblstr(ctx, "lang", mcbuf, top);
				tblnum(ctx, "streamid", ev->ext.streaminf.streamid, top);
				tblstr(ctx, "type",
					streamtype(ev->ext.streaminf.datakind),top);
			break;

			case EVENT_EXTERNAL_STREAMSTATUS:
				tblstr(ctx, "kind", "streamstatus", top);
				fltpush(mcbuf, COUNT_OF(ev->ext.streamstat.timestr),
					(char*)ev->ext.streamstat.timestr, flt_num, '?');
				tblstr(ctx, "ctime", mcbuf, top);
				fltpush(mcbuf, COUNT_OF(ev->ext.streamstat.timelim),
					(char*)ev->ext.streamstat.timelim, flt_num, '?');
				tblstr(ctx, "endtime", mcbuf, top);
				tblnum(ctx,"completion",ev->ext.streamstat.completion,top);
				tblnum(ctx, "frameno", ev->ext.streamstat.frameno, top);
				tblnum(ctx,"streaming",
					ev->ext.streamstat.streaming!=0,top);
			break;
=======
			tblstr(ctx, "kind", "clock", top);
			tblbool(ctx, "dynamic", ev->ext.clock.dynamic, top);
			tblbool(ctx, "once", ev->ext.clock.once, top);
			tblnum(ctx, "value", ev->ext.clock.rate, top);
			if (ev->ext.clock.once)
				tblnum(ctx, "id", ev->ext.clock.id, top);
		break;
		case EVENT_EXTERNAL_CONTENT:
			tblstr(ctx, "kind", "content_state", top);
			tblnum(ctx, "rel_x", (float)ev->ext.content.x_pos, top);
			tblnum(ctx, "rel_y", (float)ev->ext.content.y_pos, top);
			tblnum(ctx, "x_size", (float)ev->ext.content.x_sz, top);
			tblnum(ctx, "y_size", (float)ev->ext.content.y_sz, top);
		break;
		case EVENT_EXTERNAL_VIEWPORT:
			tblstr(ctx, "kind", "viewport", top);
			push_view(ctx, &ev->ext, fsrv, top);
		break;
		case EVENT_EXTERNAL_CURSORHINT:
			fltpush(mcbuf, extmsg_sz, (char*)ev->ext.message.data, flt_alpha, '?');
			tblstr(ctx, "cursor", mcbuf, top);
			tblstr(ctx, "kind", "cursorhint", top);
		break;
		case EVENT_EXTERNAL_ALERT:
			tblstr(ctx, "kind", "alert", top);
			if (0)
		case EVENT_EXTERNAL_MESSAGE:
				tblstr(ctx, "kind", "message", top);
			slim_utf8_push(mcbuf, extmsg_sz, (char*)ev->ext.message.data);
			tblbool(ctx, "multipart", ev->ext.message.multipart != 0, top);
			tblstr(ctx, "message", mcbuf, top);
		break;
		case EVENT_EXTERNAL_FAILURE:
			tblstr(ctx, "kind", "failure", top);
			slim_utf8_push(mcbuf, extmsg_sz, (char*)ev->ext.message.data);
			tblstr(ctx, "message", mcbuf, top);
		break;
		case EVENT_EXTERNAL_FRAMESTATUS:
			tblstr(ctx, "kind", "framestatus", top);
			tblnum(ctx, "frame", ev->ext.framestatus.framenumber, top);
			tblnum(ctx, "pts", ev->ext.framestatus.pts, top);
			tblnum(ctx, "acquired", ev->ext.framestatus.acquired, top);
			tblnum(ctx, "fhint", ev->ext.framestatus.fhint, top);
		break;
		case EVENT_EXTERNAL_STREAMINFO:
			fltpush(mcbuf, COUNT_OF(ev->ext.streaminf.langid),
				(char*)ev->ext.streaminf.langid, flt_Alpha, '?');
			tblstr(ctx, "kind", "streaminfo", top);
			tblstr(ctx, "lang", mcbuf, top);
			tblnum(ctx, "streamid", ev->ext.streaminf.streamid, top);
			tblstr(ctx, "type",
				streamtype(ev->ext.streaminf.datakind),top);
		break;
		case EVENT_EXTERNAL_STREAMSTATUS:
			tblstr(ctx, "kind", "streamstatus", top);
			fltpush(mcbuf, COUNT_OF(ev->ext.streamstat.timestr),
				(char*)ev->ext.streamstat.timestr, flt_num, '?');
			tblstr(ctx, "ctime", mcbuf, top);
			fltpush(mcbuf, COUNT_OF(ev->ext.streamstat.timelim),
				(char*)ev->ext.streamstat.timelim, flt_num, '?');
			tblstr(ctx, "endtime", mcbuf, top);
			tblnum(ctx,"completion",ev->ext.streamstat.completion,top);
			tblnum(ctx, "frameno", ev->ext.streamstat.frameno, top);
			tblnum(ctx,"streaming",
				ev->ext.streamstat.streaming!=0,top);
		break;
>>>>>>> 716bae52

		case EVENT_EXTERNAL_CURSORINPUT:
			tblstr(ctx, "kind", "cursor_input", top);
			tblnum(ctx, "id", ev->ext.cursor.id, top);
			tblnum(ctx, "x", ev->ext.cursor.x, top);
			tblnum(ctx, "y", ev->ext.cursor.y, top);
			tblbool(ctx, "button_1", ev->ext.cursor.buttons[0], top);
			tblbool(ctx, "button_2", ev->ext.cursor.buttons[1], top);
			tblbool(ctx, "button_3", ev->ext.cursor.buttons[2], top);
			tblbool(ctx, "button_4", ev->ext.cursor.buttons[3], top);
			tblbool(ctx, "button_5", ev->ext.cursor.buttons[4], top);
		break;

		case EVENT_EXTERNAL_KEYINPUT:
			tblstr(ctx, "kind", "key_input", top);
			tblnum(ctx, "id", ev->ext.cursor.id, top);
			tblnum(ctx, "keysym", ev->ext.key.keysym, top);
			tblbool(ctx, "active", ev->ext.key.active, top);
		break;

/* special semantics for segreq */
		case EVENT_EXTERNAL_SEGREQ:
			return emit_segreq(ctx, &ev->ext);
		break;
		case EVENT_EXTERNAL_LABELHINT:{
			const char* idt = lookup_idatatype(ev->ext.labelhint.idatatype);
			if (!idt){
				lua_settop(ctx, reset);
				return;
			}
<<<<<<< HEAD
			break;
			case EVENT_EXTERNAL_STATESIZE:
				tblstr(ctx, "kind", "state_size", top);
				tblnum(ctx, "state_size", ev->ext.stateinf.size, top);
				tblnum(ctx, "typeid", ev->ext.stateinf.type, top);
			break;
			case EVENT_EXTERNAL_REGISTER:{
				if (fsrv->segid != SEGID_UNKNOWN &&
					ev->ext.registr.kind != fsrv->segid){
					ev->ext.registr.kind = fsrv->segid;
				}
				else if (fsrv->segid == SEGID_UNKNOWN){
					int id = ev->ext.registr.kind;
					if (id == SEGID_NETWORK_CLIENT || id == SEGID_NETWORK_SERVER){
						arcan_warning("client (%d) attempted to register a reserved (%d) "
							"type which is not permitted.\n", fsrv->segid, id);
						lua_settop(ctx, reset);
						return;
					}
				}

				tblstr(ctx, "kind", "registered", top);
				tblstr(ctx, "segkind", fsrvtos(ev->ext.registr.kind), top);
				slim_utf8_push(mcbuf,
					COUNT_OF(ev->ext.registr.title), (char*)ev->ext.registr.title);
					snprintf(fsrv->title, COUNT_OF(fsrv->title), "%s", mcbuf);
				tblstr(ctx, "title", mcbuf, top);

				size_t dsz;
				char* b64 = (char*) arcan_base64_encode(
					(uint8_t*)&ev->ext.registr.guid[0], 16, &dsz, 0);
				tblstr(ctx, "guid", b64, top);
				arcan_mem_free(b64);
			}
			break;
			default:
				tblstr(ctx, "kind", "unknown", top);
				tblnum(ctx, "kind_num", ev->ext.kind, top);
=======
			slim_utf8_push(mcbuf,
				COUNT_OF(ev->ext.labelhint.descr),
				(char*)ev->ext.labelhint.descr
			);
			snprintf(fsrv->title, COUNT_OF(fsrv->title), "%s", mcbuf);
			tblstr(ctx, "description", mcbuf, top);
			tblstr(ctx, "kind", "input_label", top);
			fltpush(mcbuf, COUNT_OF(ev->ext.labelhint.label),
				ev->ext.labelhint.label, flt_Alphanum, '?');
			tblstr(ctx, "labelhint", mcbuf, top);
			fltpush(mcbuf, COUNT_OF(ev->ext.labelhint.initial),
				ev->ext.labelhint.initial, flt_Alphanum, '?');
			tblstr(ctx, "initial", mcbuf, top);
			tblstr(ctx, "datatype", idt, top);
		}
		break;
		case EVENT_EXTERNAL_STATESIZE:
			tblstr(ctx, "kind", "state_size", top);
			tblnum(ctx, "state_size", ev->ext.stateinf.size, top);
			tblnum(ctx, "typeid", ev->ext.stateinf.type, top);
		break;
		case EVENT_EXTERNAL_REGISTER:{
			if (fsrv->segid != SEGID_UNKNOWN &&
				ev->ext.registr.kind != fsrv->segid){
				lua_settop(ctx, reset);
				return;
			}
			int id = ev->ext.registr.kind;
			if (id == SEGID_NETWORK_CLIENT || id == SEGID_NETWORK_SERVER){
				arcan_warning("client (%d) attempted to register a reserved (%d) "
					"type which is not permitted.\n", fsrv->segid, id);
				lua_settop(ctx, reset);
				return;
>>>>>>> 716bae52
			}
			if (fsrv->segid == SEGID_UNKNOWN){
				fsrv->segid = id;
				preroll = true;
			}
			tblstr(ctx, "kind", "registered", top);
			tblstr(ctx, "segkind", fsrvtos(ev->ext.registr.kind), top);
			slim_utf8_push(mcbuf,
				COUNT_OF(ev->ext.registr.title), (char*)ev->ext.registr.title);
				snprintf(fsrv->title, COUNT_OF(fsrv->title), "%s", mcbuf);
			tblstr(ctx, "title", mcbuf, top);

			size_t dsz;
			char* b64 = (char*) arcan_base64_encode(
				(uint8_t*)&ev->ext.registr.guid[0], 16, &dsz, 0);
			tblstr(ctx, "guid", b64, top);
			arcan_mem_free(b64);
		}
		break;
	 	default:
			tblstr(ctx, "kind", "unknown", top);
			tblnum(ctx, "kind_num", ev->ext.kind, top);
		}

		luactx.cb_source_tag  = ev->ext.source;
		luactx.cb_source_kind = CB_SOURCE_FRAMESERVER;
		wraperr(ctx, lua_pcall(ctx, 2, 0, 0), "event_external");
		luactx.cb_source_kind = CB_SOURCE_NONE;

/* special: external connection + connected->registered sequence finished */
		if (preroll)
			do_preroll(ctx, fsrv->tag, ev->ext.source, fsrv->aid);
	}
	else if (ev->category == EVENT_FSRV){
		intptr_t dst_cb = 0;
		if (!arcan_video_getobject(ev->fsrv.video))
			return;

/*
 * placeholder slot for adding the callback function reference
 */
		lua_pushnumber(ctx, 0);

		lua_pushvid(ctx, ev->fsrv.video);
		lua_newtable(ctx);
		int top = lua_gettop(ctx);

		tblnum(ctx, "source_audio", ev->fsrv.audio, top);

		dst_cb = ev->fsrv.otag;
		if (LUA_NOREF == dst_cb){
			lua_settop(ctx, 0);
			return;
		}

		switch(ev->fsrv.kind){
		case EVENT_FSRV_TERMINATED :
			tblstr(ctx, "kind", "terminated", top);
		break;

		case EVENT_FSRV_DELIVEREDFRAME :
			tblstr(ctx, "kind", "frame", top);
			tblnum(ctx, "pts", ev->fsrv.pts, top);
			tblnum(ctx, "number", ev->fsrv.counter, top);
		break;

		case EVENT_FSRV_DROPPEDFRAME :
			tblstr(ctx, "kind", "dropped_frame", top);
			tblnum(ctx, "pts", ev->fsrv.pts, top);
			tblnum(ctx, "number", ev->fsrv.counter, top);
		break;

/*
 * to work around connection point problems where the script
 * may want to rate-limit or not, the default is that the underlying
 * frameserver_listen_external pushes an EXTCONN as soon as a
 * connection is initiated. This transfers ownership of resources
 * (name + descriptor) to the event that we MUST handle here.
 *
 * If we receive such an event:
 * 1. save resources (name+descriptor) in global ctx.
 * 2. invoke callback
 * 3.  [ in target_alloc, check if there is a pending resource,
 *       and the key matches, re-use and remove from ctx]
 * 4. post-callback, check the context and if the resources
 *    are still there, free
 */
			case EVENT_FSRV_EXTCONN :{
				char msgbuf[COUNT_OF(ev->fsrv.ident)+1];
				tblstr(ctx, "kind", "connected", top);
				slim_utf8_push(msgbuf, COUNT_OF(msgbuf), ev->fsrv.ident);
				tblstr(ctx, "key", msgbuf, top);
				luactx.pending_socket_label = strdup(msgbuf);
				luactx.pending_socket_descr = ev->fsrv.descriptor;
				adopt_check = true;
			}
			break;

/* for extconn: connected -> registered -> preroll (last chance to
 * prepare target events before activation message is sent) */
			case EVENT_FSRV_PREROLL:
				tblstr(ctx, "kind", "preroll", top);
			break;

			case EVENT_FSRV_RESIZED :
				tblstr(ctx, "kind", "resized", top);
				tblnum(ctx, "width", ev->fsrv.width, top);
				tblnum(ctx, "height", ev->fsrv.height, top);

/* mirrored is incorrect but can't drop it for legacy reasons */
				tblbool(ctx, "mirrored", ev->fsrv.glsource, top);
				tblbool(ctx, "origo_ll", ev->fsrv.glsource, top);
			break;
		}

		luactx.cb_source_tag = ev->fsrv.video;
		luactx.cb_source_kind = CB_SOURCE_FRAMESERVER;
		lua_rawgeti(ctx, LUA_REGISTRYINDEX, dst_cb);
		lua_replace(ctx, 1);
		wraperr(ctx, lua_pcall(ctx, 2, 0, 0), "frameserver_event");

		if (ev->fsrv.kind == EVENT_FSRV_PREROLL){
			tgtevent(ev->fsrv.video, (arcan_event){
				.category = EVENT_TARGET,
				.tgt.kind = TARGET_COMMAND_ACTIVATE
			});
		}

		luactx.cb_source_kind = CB_SOURCE_NONE;
	}
	else if (ev->category == EVENT_VIDEO){

		if (ev->vid.kind == EVENT_VIDEO_DISPLAY_ADDED){
			display_added(ctx, ev);
			return;
		}
		else if (ev->vid.kind == EVENT_VIDEO_DISPLAY_RESET){
			display_reset(ctx, ev);
			return;
		}
		else if (ev->vid.kind == EVENT_VIDEO_DISPLAY_REMOVED){
			display_removed(ctx, ev);
			return;
		}

/* terminating conditions: no callback or source vid broken */
		intptr_t dst_cb = (intptr_t) ev->vid.data;
		arcan_vobject* srcobj = arcan_video_getobject(ev->vid.source);
		if (0 == dst_cb || !srcobj)
			return;

		const char* evmsg = "video_event";

/* add placeholder, if we find an asynch recipient */
		lua_pushnumber(ctx, 0);

		lua_pushvid(ctx, ev->vid.source);
		lua_newtable(ctx);
		int top = lua_gettop(ctx);

		switch (ev->vid.kind){
		case EVENT_VIDEO_EXPIRE :
/* not even likely that these get forwarded here */
		break;

		case EVENT_VIDEO_CHAIN_OVER:
			evmsg = "video_event(chain_tag reached), callback";
			luactx.cb_source_kind = CB_SOURCE_TRANSFORM;
		break;

		case EVENT_VIDEO_ASYNCHIMAGE_LOADED:
			evmsg = "video_event(asynchimg_loaded), callback";
			luactx.cb_source_kind = CB_SOURCE_IMAGE;
			tblstr(ctx, "kind", "loaded", top);
/* C trick warning */
			if (0)
		case EVENT_VIDEO_ASYNCHIMAGE_FAILED:
			{
				evmsg = "video_event(asynchimg_load_fail), callback";
				tblstr(ctx, "kind", "load_failed", top);
			}
			tblstr(ctx, "resource", srcobj && srcobj->vstore->vinf.text.source ?
				srcobj->vstore->vinf.text.source : "unknown", top);
			tblnum(ctx, "width", ev->vid.width, top);
			tblnum(ctx, "height", ev->vid.height, top);
		break;

		default:
			arcan_warning("Engine -> Script Warning: arcan_lua_pushevent(),"
			"	unknown video event (%i)\n", ev->vid.kind);
		}

		if (luactx.cb_source_kind != CB_SOURCE_NONE){
			luactx.cb_source_tag = ev->vid.source;
			lua_rawgeti(ctx, LUA_REGISTRYINDEX, dst_cb);
			lua_replace(ctx, 1);
			wraperr(ctx, lua_pcall(ctx, 2, 0, 0), evmsg);
		}
		else
			lua_settop(ctx, 0);

		if (adopt_check){
			if (luactx.pending_socket_label){
				arcan_mem_free(luactx.pending_socket_label);
				close(luactx.pending_socket_descr);
				luactx.pending_socket_descr = -1;
				luactx.pending_socket_label = NULL;
			}
		}

		luactx.cb_source_kind = CB_SOURCE_NONE;
	}
	else if (ev->category == EVENT_AUDIO)
		;
}

static int imageparent(lua_State* ctx)
{
	LUA_TRACE("image_parent");
	arcan_vobject* srcobj;
	arcan_vobj_id id = luaL_checkvid(ctx, 1, &srcobj);

	arcan_vobj_id pid = arcan_video_findparent(id);

	lua_pushvid(ctx, pid);
	lua_pushvid(ctx, srcobj->owner ?
		srcobj->owner->color->cellid : ARCAN_VIDEO_WORLDID);
	LUA_ETRACE("image_parent", NULL, 2);
}

static int videosynch(lua_State* ctx)
{
	LUA_TRACE("video_synchronization");
	const char* newstrat = luaL_optstring(ctx, 1, NULL);

	if (!newstrat){
		const char** opts = platform_video_synchopts();
		lua_newtable(ctx);
		int top = lua_gettop(ctx);
		size_t count = 0;

/* platform definition requires opts to be [k,d, ... ,NULL,NULL] */
		while(opts[count*2]){
			lua_pushnumber(ctx, count+1);
			lua_pushstring(ctx, opts[count*2]);
			lua_rawset(ctx, top);
			count++;
		}

		LUA_ETRACE("video_synchronization", NULL, 1);
	}
	else
		platform_video_setsynch(newstrat);

	LUA_ETRACE("video_synchronization", NULL, 0);
}

static int validvid(lua_State* ctx)
{
	LUA_TRACE("valid_vid");
	arcan_vobj_id res = (arcan_vobj_id) luaL_optnumber(ctx, 1, ARCAN_EID);

	if (res != ARCAN_EID && res != ARCAN_VIDEO_WORLDID)
		res -= luactx.lua_vidbase;

	if (res < 0)
		res = ARCAN_EID;

	int type = luaL_optnumber(ctx, 2, -1);
	if (-1 != type){
		arcan_vobject* vobj = arcan_video_getobject(res);
		lua_pushboolean(ctx, vobj && vobj->feed.state.tag == type);
	}
	else
		lua_pushboolean(ctx, arcan_video_getobject(res) != NULL);

	LUA_ETRACE("valid_vid", NULL, 1);
}

static int imagechildren(lua_State* ctx)
{
	LUA_TRACE("image_children");
	arcan_vobj_id id = luaL_checkvid(ctx, 1, NULL);
	arcan_vobj_id cid = luavid_tovid(luaL_optnumber(ctx, 2, ARCAN_EID));

	if (cid != ARCAN_EID){
		lua_pushboolean(ctx, arcan_video_isdescendant(id, cid, -1));
		LUA_ETRACE("image_children", NULL, 1);
	}

	arcan_vobj_id child;
	unsigned ofs = 0, count = 1;

	lua_newtable(ctx);
	int top = lua_gettop(ctx);

	while( (child = arcan_video_findchild(id, ofs++)) != ARCAN_EID){
		lua_pushnumber(ctx, count++);
		lua_pushvid(ctx, child);
		lua_rawset(ctx, top);
	}

	LUA_ETRACE("image_children", NULL, 1);
}

static int framesetalloc(lua_State* ctx)
{
	LUA_TRACE("image_framesetsize");
	arcan_vobj_id sid = luaL_checkvid(ctx, 1, NULL);
	unsigned num = luaL_checkint(ctx, 2);
	unsigned mode = luaL_optint(ctx, 3, ARCAN_FRAMESET_SPLIT);

	if (num < 256){
		arcan_video_allocframes(sid, num, mode);
	}
	else
		arcan_fatal("frameset_alloc() frameset limit (256) exceeded\n");

	LUA_ETRACE("image_framesetsize", NULL, 0);
}

static int framesetcycle(lua_State* ctx)
{
	LUA_TRACE("image_framecyclemode");
	arcan_vobj_id sid = luaL_checkvid(ctx, 1, NULL);
	unsigned num = luaL_optint(ctx, 2, 0);
	arcan_video_framecyclemode(sid, num);
	LUA_ETRACE("image_framecyclemode", NULL, 0);
}

static int pushasynch(lua_State* ctx)
{
	LUA_TRACE("image_pushasynch");
	arcan_vobj_id sid = luaL_checkvid(ctx, 1, NULL);
	arcan_video_pushasynch(sid);
	LUA_ETRACE("image_pushasynch", NULL, 0);
}

static int activeframe(lua_State* ctx)
{
	LUA_TRACE("image_active_frame");
	arcan_vobj_id sid = luaL_checkvid(ctx, 1, NULL);
	unsigned num = luaL_checkint(ctx, 2);

	arcan_video_setactiveframe(sid, num);
	LUA_ETRACE("image_active_frame", NULL, 0);
}

static int origoofs(lua_State* ctx)
{
	LUA_TRACE("image_origo_offset");
	arcan_vobject* vobj;
	arcan_vobj_id sid = luaL_checkvid(ctx, 1, &vobj);
	float xv = luaL_checknumber(ctx, 2);
	float yv = luaL_checknumber(ctx, 3);
	float zv = luaL_optnumber(ctx, 4, 0.0);
	int inher = luaL_optnumber(ctx, 5, 0);
	luaL_checkvid(ctx, 1, &vobj);

	arcan_video_origoshift(sid, xv, yv, zv);

	if (inher != 0)
		FL_SET(vobj, FL_ROTOFS);
	else
		FL_CLEAR(vobj, FL_ROTOFS);

	LUA_ETRACE("image_origo_offset", NULL, 0);
}

static int orderinherit(lua_State* ctx)
{
	LUA_TRACE("image_inherit_order");
	bool origo = lua_toboolean(ctx, 2);

/* array of VIDs or single VID */
	int argtype = lua_type(ctx, 1);
	if (argtype == LUA_TNUMBER){
		arcan_vobj_id id = luaL_checkvid(ctx, 1, NULL);
		arcan_video_inheritorder(id, origo);
	}
	else if (argtype == LUA_TTABLE){
		int nelems = lua_rawlen(ctx, 1);

		for (size_t i = 0; i < nelems; i++){
			lua_rawgeti(ctx, 1, i+1);
				arcan_vobj_id id = luaL_checkvid(ctx, -1, NULL);
				arcan_video_inheritorder(id, origo);
			lua_pop(ctx, 1);
		}
	}

	LUA_ETRACE("image_inherit_order", NULL, 0);
}

static int imageasframe(lua_State* ctx)
{
	LUA_TRACE("set_image_as_frame");
	arcan_vobj_id sid = luaL_checkvid(ctx, 1, NULL);
	arcan_vobj_id did = luaL_checkvid(ctx, 2, NULL);
	unsigned num = luaL_checkint(ctx, 3);

	arcan_errc code = arcan_video_setasframe(sid, did, num);
	if (code != ARCAN_OK){
		switch(code){
		case ARCAN_ERRC_UNACCEPTED_STATE:
			arcan_warning("set_image_as_frame(%"PRIxVOBJ":%"PRIxVOBJ") failed, "
				"source not connected to textured backing store.\n", sid, did);
		break;
		case ARCAN_ERRC_NO_SUCH_OBJECT:
		break;
		case ARCAN_ERRC_BAD_ARGUMENT:
			arcan_warning("set_image_as_frame(%"PRIxVOBJ":%"PRIxVOBJ") failed, "
				"dest doesn't have enough frames.\n", sid, did);
		break;
		default:
		arcan_fatal("set_image_as_frame() failed, unknown code: %d\n", (int)code);
		}
	}

	LUA_ETRACE("set_image_as_frame", NULL, 0);
}

static int linkimage(lua_State* ctx)
{
	LUA_TRACE("link_image");
	arcan_vobj_id sid = luaL_checkvid(ctx, 1, NULL);
	arcan_vobj_id did = luaL_checkvid(ctx, 2, NULL);
	int ap = luaL_optnumber(ctx, 3, ANCHORP_UL);

	if (ap > ANCHORP_ENDM)
		arcan_fatal("link_image() -- invalid anchor point specified (%d)\n", ap);

	enum arcan_transform_mask smask = arcan_video_getmask(sid);
	smask |= MASK_LIVING;

	arcan_errc rv = arcan_video_linkobjs(sid, did, smask, ap);
	lua_pushboolean(ctx, rv == ARCAN_OK);
	LUA_ETRACE("link_image", NULL, 1);
}

static inline int pushprop(lua_State* ctx,
	surface_properties prop, unsigned short zv)
{
	lua_createtable(ctx, 0, 11);

	lua_pushstring(ctx, "x");
	lua_pushnumber(ctx, prop.position.x);
	lua_rawset(ctx, -3);

	lua_pushstring(ctx, "y");
	lua_pushnumber(ctx, prop.position.y);
	lua_rawset(ctx, -3);

	lua_pushstring(ctx, "z");
	lua_pushnumber(ctx, prop.position.z);
	lua_rawset(ctx, -3);

	lua_pushstring(ctx, "width");
	lua_pushnumber(ctx, prop.scale.x);
	lua_rawset(ctx, -3);

	lua_pushstring(ctx, "height");
	lua_pushnumber(ctx, prop.scale.y);
	lua_rawset(ctx, -3);

	lua_pushstring(ctx, "angle");
	lua_pushnumber(ctx, prop.rotation.roll);
	lua_rawset(ctx, -3);

	lua_pushstring(ctx, "roll");
	lua_pushnumber(ctx, prop.rotation.roll);
	lua_rawset(ctx, -3);

	lua_pushstring(ctx, "pitch");
	lua_pushnumber(ctx, prop.rotation.pitch);
	lua_rawset(ctx, -3);

	lua_pushstring(ctx, "yaw");
	lua_pushnumber(ctx, prop.rotation.yaw);
	lua_rawset(ctx, -3);

	lua_pushstring(ctx, "opacity");
	lua_pushnumber(ctx, prop.opa);
	lua_rawset(ctx, -3);

	lua_pushstring(ctx, "order");
	lua_pushnumber(ctx, zv);
	lua_rawset(ctx, -3);

	return 1;
}

static int scale3dverts(lua_State* ctx)
{
	LUA_TRACE("scale_3dvertices");
	arcan_vobj_id vid = luaL_checkvid(ctx, 1, NULL);
	arcan_3d_scalevertices(vid);
	LUA_ETRACE("scale_3dvertices", NULL, 0);
}

static int loadmesh(lua_State* ctx)
{
	LUA_TRACE("add_3dmesh");

	arcan_vobj_id did = luaL_checkvid(ctx, 1, NULL);
	int nmaps = abs((int)luaL_optnumber(ctx, 3, 1));
	char* path = findresource(luaL_checkstring(ctx, 2), DEFAULT_USERMASK);

	if (path){
			data_source indata = arcan_open_resource(path);
			if (indata.fd != BADFD){
				arcan_errc rv = arcan_3d_addmesh(did, indata, nmaps);
				if (rv != ARCAN_OK)
					arcan_warning("loadmesh(%s) -- "
						"Couldn't add mesh to (%d)\n", path, did);
				arcan_release_resource(&indata);
			}

		arcan_mem_free(path);
	}

	LUA_ETRACE("add_3dmesh", NULL, 0);
}

static int attrtag(lua_State* ctx)
{
	LUA_TRACE("attrtag_model");

	arcan_vobj_id did = luaL_checkvid(ctx, 1, NULL);
	const char* attr = luaL_checkstring(ctx, 2);
	int state = luaL_checknumber(ctx, 3);

	if (strcmp(attr, "infinite") == 0)
		lua_pushboolean(ctx,
			arcan_3d_infinitemodel(did, state != 0) != ARCAN_OK);
	else
		lua_pushboolean(ctx, false);

	LUA_ETRACE("attrtag_model", NULL, 1);
}

static int buildmodel(lua_State* ctx)
{
	LUA_TRACE("new_3dmodel");

	arcan_vobj_id id = ARCAN_EID;
	id = arcan_3d_emptymodel();

	if (id != ARCAN_EID)
		arcan_video_objectopacity(id, 0, 0);

	lua_pushvid(ctx, id);
	trace_allocation(ctx, "new_3dmodel", id);
	LUA_ETRACE("new_3dmodel", NULL, 1);
}

static int finalmodel(lua_State* ctx)
{
	LUA_TRACE("finalize_3dmodel");

	arcan_vobj_id id = luaL_checkvid(ctx, 1, NULL);
	arcan_errc rv = arcan_3d_finalizemodel(id);
	if (rv == ARCAN_ERRC_UNACCEPTED_STATE){
		arcan_fatal("new_3dmodel(), specified vid"
			"	is not connected to a 3d model.\n");
	}

	LUA_ETRACE("finalize_3dmodel", NULL, 0);
}

static int buildplane(lua_State* ctx)
{
	LUA_TRACE("build_3dplane");

	float minx = luaL_checknumber(ctx, 1);
	float mind = luaL_checknumber(ctx, 2);
	float endx = luaL_checknumber(ctx, 3);
	float endd = luaL_checknumber(ctx, 4);
	float starty = luaL_checknumber(ctx, 5);
	float hdens = luaL_checknumber(ctx, 6);
	float ddens = luaL_checknumber(ctx, 7);
	int nmaps = abs((int)luaL_optnumber(ctx, 8, 1));

	arcan_vobj_id id = arcan_3d_buildplane(minx, mind,
		endx, endd, starty, hdens, ddens, nmaps);

	lua_pushvid(ctx, id);
	trace_allocation(ctx, "build_3dplane", id);

	LUA_ETRACE("build_3dplane", NULL, 1);
}

static int buildbox(lua_State* ctx)
{
	LUA_TRACE("build_3dbox");

	float width = luaL_checknumber(ctx, 1);
	float height = luaL_checknumber(ctx, 2);
	float depth = luaL_checknumber(ctx, 3);
	int nmaps = abs((int)luaL_optnumber(ctx, 4, 1));

	arcan_vobj_id id = arcan_3d_buildbox(width, height, depth, nmaps);
	lua_pushvid(ctx, id);
	trace_allocation(ctx, "build_3dbox", id);

	LUA_ETRACE("build_3dbox", NULL, 1);
}

static int pointcloud(lua_State* ctx)
{
	LUA_TRACE("build_pointcloud");
	float count = luaL_checknumber(ctx, 1);
	int nmaps = abs((int)luaL_optnumber(ctx, 2, 1));

	arcan_vobj_id id = arcan_3d_pointcloud(count, nmaps);
	lua_pushvid(ctx, id);
	trace_allocation(ctx, "build_pointcloud", id);

	LUA_ETRACE("build_pointcloud", NULL, 1);
}

static int swizzlemodel(lua_State* ctx)
{
	LUA_TRACE("swizzle_model");

	arcan_vobj_id id = luaL_checkvid(ctx, 1, NULL);
	arcan_errc rv = arcan_3d_swizzlemodel(id);
	lua_pushboolean(ctx, rv == ARCAN_OK);

	LUA_ETRACE("swizzle_model", NULL, 1);
}

static int camtag(lua_State* ctx)
{
	LUA_TRACE("camtag_model");

	arcan_vobj_id id = luaL_checkvid(ctx, 1, NULL);

	struct monitor_mode mode = platform_video_dimensions();
	float w = mode.width;
	float h = mode.height;

	float ar = w / h > 1.0 ? w / h : h / w;

	float nv  = luaL_optnumber(ctx, 2, 0.1);
	float fv  = luaL_optnumber(ctx, 3, 100.0);
	float fov = luaL_optnumber(ctx, 4, 45.0);
	ar = luaL_optnumber(ctx, 5, ar);
	bool front = luaL_optbnumber(ctx, 6, true);
	bool back  = luaL_optbnumber(ctx, 7, false);

	arcan_errc rv = arcan_3d_camtag(id, nv, fv, ar, fov, front, back);

	lua_pushboolean(ctx, rv == ARCAN_OK);
	LUA_ETRACE("camtag_model", NULL, 1);
}

static int getimageprop(lua_State* ctx)
{
	LUA_TRACE("image_surface_properties");

	arcan_vobj_id id = luaL_checkvid(ctx, 1, NULL);
	long long dt = luaL_optnumber(ctx, 2, 0);
	surface_properties prop;

	if (dt < 0)
		dt = LONG_MAX;

	prop = dt > 0 ?
		arcan_video_properties_at(id, dt) : arcan_video_current_properties(id);

	int n = pushprop(ctx, prop, arcan_video_getzv(id));
	LUA_ETRACE("image_surface_properties", NULL, n);
}

static int getimageresolveprop(lua_State* ctx)
{
	LUA_TRACE("image_surface_resolve_properties");
	arcan_vobj_id id = luaL_checkvid(ctx, 1, NULL);
	surface_properties prop = arcan_video_resolve_properties(id);

	int n = pushprop(ctx, prop, arcan_video_getzv(id));
	LUA_ETRACE("image_surface_resolve_properties", NULL, n);
}

static int getimageinitprop(lua_State* ctx)
{
	LUA_TRACE("image_surface_initial_properties");

	arcan_vobj_id id = luaL_checkvid(ctx, 1, NULL);
	surface_properties prop = arcan_video_initial_properties(id);

	int n = pushprop(ctx, prop, arcan_video_getzv(id));
	LUA_ETRACE("image_surface_initial_properties", NULL, n);
}

static int getimagestorageprop(lua_State* ctx)
{
	LUA_TRACE("image_storage_properties");

	arcan_vobj_id id = luaL_checkvid(ctx, 1, NULL);
	img_cons cons = arcan_video_storage_properties(id);
	lua_createtable(ctx, 0, 3);

	lua_pushstring(ctx, "bpp");
	lua_pushnumber(ctx, cons.bpp);
	lua_rawset(ctx, -3);

	lua_pushstring(ctx, "height");
	lua_pushnumber(ctx, cons.h);
	lua_rawset(ctx, -3);

	lua_pushstring(ctx, "width");
	lua_pushnumber(ctx, cons.w);
	lua_rawset(ctx, -3);

	LUA_ETRACE("image_storage_properties", NULL, 1);
}

static int copyimageprop(lua_State* ctx)
{
	LUA_TRACE("copy_surface_properties");

	arcan_vobj_id sid = luaL_checkvid(ctx, 1, NULL);
	arcan_vobj_id did = luaL_checkvid(ctx, 2, NULL);

	arcan_video_copyprops(sid, did);
	LUA_ETRACE("copy_surface_properties", NULL, 0);
}

static bool validate_key(const char* key)
{
/* accept 0-9 and base64 valid values */
	while(*key){
		if (!isalnum(*key) && *key != '_'
			&& *key != '+' && *key != '/' && *key != '=')
			return false;
		key++;
	}

	return true;
}

static union arcan_dbtrans_id setup_transaction(lua_State* ctx,
	enum DB_KVTARGET* kvtgt, int ind)
{
	union arcan_dbtrans_id tid;
	tid.applname = arcan_appl_id();
	*kvtgt = DVT_APPL;

	const char* tgt = luaL_optstring(ctx, ind, NULL);
	if (tgt){
		*kvtgt = DVT_TARGET;
		tid.tid = arcan_db_targetid(dbhandle, tgt, NULL);
		if (tid.tid == BAD_TARGET){
			*kvtgt = DVT_ENDM;
			return tid;
		}

		const char* cfg = luaL_optstring(ctx, ind+1, NULL);
		if (cfg){
			tid.cid = arcan_db_configid(dbhandle, tid.tid, cfg);
			*kvtgt = tid.cid == BAD_CONFIG ? DVT_ENDM : DVT_CONFIG;
		}
	}

	return tid;
}

static int storekey(lua_State* ctx)
{
	LUA_TRACE("store_key");

	enum DB_KVTARGET kvtgt;
	union arcan_dbtrans_id tid = setup_transaction(ctx, &kvtgt,
		lua_type(ctx, 1) == LUA_TTABLE ? 2 : 3);
	if (kvtgt == DVT_ENDM){
		lua_pushboolean(ctx, false);
		LUA_ETRACE("store_key", "missing transaction arguments", 1);
	}

	if (lua_type(ctx, 1) == LUA_TTABLE){
		lua_pushnil(ctx);
		arcan_db_begin_transaction(dbhandle, kvtgt, tid);

		size_t counter = 0;
		while (lua_next(ctx, 1) != 0){
			counter++;
			const char* key = lua_tostring(ctx, -2);
			if (!validate_key(key)){
				arcan_warning("store_key, key[%d] rejected "
					"(restricted to [a-Z0-9_+/=])\n", counter);
			}
			else {
				const char* val = lua_tostring(ctx, -1);
				arcan_db_add_kvpair(dbhandle, key, strlen(val) > 0 ? val : NULL);
			}

			lua_pop(ctx, 1);
		}

		arcan_db_end_transaction(dbhandle);
		lua_pushboolean(ctx, true);
		LUA_ETRACE("store_key", NULL, 1);
	}

	const char* keystr = luaL_checkstring(ctx, 1);
	const char* valstr = luaL_checkstring(ctx, 2);
	if (!validate_key(keystr)){
		arcan_warning("store_key, key[%s] rejected "
			"(restricted to [a-Z0-9_])\n", keystr);
		lua_pushboolean(ctx, false);
		LUA_ETRACE("store_key", "invalid key", 1);
	}

	arcan_db_begin_transaction(dbhandle, kvtgt, tid);
	arcan_db_add_kvpair(dbhandle, keystr, valstr);
	arcan_db_end_transaction(dbhandle);

	lua_pushboolean(ctx, true);
	LUA_ETRACE("store_key", NULL, 1);
}

static int push_stringres(lua_State* ctx, struct arcan_strarr* res)
{
	int rv = 0;

	if (res->data){
		char** curr = res->data;
		unsigned int count = 1; /* 1 indexing, seriously LUA ... */

		curr = res->data;

		lua_newtable(ctx);
		int top = lua_gettop(ctx);

		while (*curr){
			lua_pushnumber(ctx, count++);
			lua_pushstring(ctx, *curr++);
			lua_rawset(ctx, top);
		}

		rv = 1;
	}

	return rv;
}

static int matchkeys(lua_State* ctx)
{
	LUA_TRACE("match_keys");
	const char* pattern = luaL_checkstring(ctx, 1);
	int domain = luaL_optnumber(ctx, 2, DVT_APPL);

	if (domain != DVT_TARGET && domain != DVT_CONFIG && domain != DVT_APPL)
		arcan_fatal("match keys(%d) invalid domain specified, "
			"domain must be KEY_TARGET or KEY_CONFIG\n");

	struct arcan_strarr res;
	if (domain == DVT_APPL)
		res = arcan_db_applkeys(dbhandle, arcan_appl_id(), pattern);
	else
		res = arcan_db_matchkey(dbhandle, domain, pattern);

	int rv = push_stringres(ctx, &res);
	arcan_mem_freearr(&res);

	LUA_ETRACE("match keys", NULL, rv);
}

static int getkeys(lua_State* ctx)
{
	LUA_TRACE("get_keys");
	const char* tgt = luaL_checkstring(ctx, 1);
	const char* cfg = luaL_optstring(ctx, 2, NULL);
	union arcan_dbtrans_id tid, cid;
	tid.tid	= arcan_db_targetid(dbhandle, tgt, NULL);

	struct arcan_strarr res;
	if (!cfg){
		res = arcan_db_getkeys(dbhandle, DVT_TARGET, tid);
	}
	else {
		cid.cid = arcan_db_configid(dbhandle, tid.tid, cfg);
		res = arcan_db_getkeys(dbhandle, DVT_CONFIG, cid);
	}

	int rv = push_stringres(ctx, &res);
	arcan_mem_freearr(&res);

	LUA_ETRACE("get_keys", NULL, rv);
}

static int getkey(lua_State* ctx)
{
	LUA_TRACE("get_key");

	const char* key = luaL_checkstring(ctx, 1);
	if (!validate_key(key)){
		arcan_warning("invalid key specified (restricted to [a-Z0-9_])\n");
		lua_pushnil(ctx);
		LUA_ETRACE("get_key", "invalid key", 1);
	}

	const char* opt_target = luaL_optstring(ctx, 2, NULL);

	if (opt_target){
		arcan_targetid tid = arcan_db_targetid(dbhandle, opt_target, NULL);

		const char* opt_config = luaL_optstring(ctx, 3, NULL);
		if (opt_config){
			arcan_configid cid = arcan_db_configid(dbhandle, tid, opt_config);
			char* val = arcan_db_getvalue(dbhandle, DVT_CONFIG, cid, key);
			if (val)
				lua_pushstring(ctx, val);
			else
				lua_pushnil(ctx);
			free(val);
		}
		else{
			arcan_db_getvalue(dbhandle, DVT_TARGET, tid, key);
		}
	}
	else {
	char* val = arcan_db_appl_val(dbhandle, arcan_appl_id(), key);

	if (val){
		lua_pushstring(ctx, val);
		free(val);
	}
	else
		lua_pushnil(ctx);
	}

	LUA_ETRACE("get_key", NULL, 1);
}

static int kbdrepeat(lua_State* ctx)
{
	LUA_TRACE("kbd_repeat");
	int rperiod = luaL_checknumber(ctx, 1);
	int rdelay = luaL_optnumber(ctx, 2, -1);

	platform_event_keyrepeat(arcan_event_defaultctx(), &rperiod, &rdelay);

	lua_pushnumber(ctx, rperiod);
	lua_pushnumber(ctx, rdelay);

	LUA_ETRACE("kbd_repeat", NULL, 2);
}

static int v3dorder(lua_State* ctx)
{
	LUA_TRACE("video_3dorder");

	arcan_vobj_id rt = ARCAN_EID;
	int nargs = lua_gettop(ctx);
	int order;

	if (nargs == 2){
		rt = luaL_checkvid(ctx, 1, NULL);
		order = luaL_checknumber(ctx, 2);
	}
	else
		order = luaL_checknumber(ctx, 1);

	if (order != ORDER3D_FIRST && order != ORDER3D_LAST && order != ORDER3D_NONE)
		arcan_fatal("3dorder(%d) invalid order specified (%d),"
			"	expected ORDER_FIRST, ORDER_LAST or ORDER_NONE\n");

	arcan_video_3dorder(order, rt);
	LUA_ETRACE("video_3dorder", NULL, 0);
}

static int videocanvasrsz(lua_State* ctx)
{
	LUA_TRACE("resize_video_canvas");

	size_t w = abs((int)luaL_checknumber(ctx, 1));
	size_t h = abs((int)luaL_checknumber(ctx, 2));

	if (!w || !h){
		LUA_ETRACE("resize_video_canvas", NULL, 0);
	}

/* note that this actually creates a texture in WORLDID that
 * is larger than the other permitted max surface dimensions,
 * this may need to be restricted ( create -> share storage etc. ) */

#ifdef ARCAN_LWA
	if (!platform_video_specify_mode(0,
		(struct monitor_mode){.width = w, .height = h}))
		LUA_ETRACE("resize_video_canvas", NULL, 0);
#endif

	if (ARCAN_OK == arcan_video_resize_canvas(w, h)){
		arcan_lua_setglobalint(ctx, "VRESW", w);
		arcan_lua_setglobalint(ctx, "VRESH", h);
	}

	LUA_ETRACE("resize_video_canvas", NULL, 0);
}

static int videodispgamma(lua_State* ctx)
{
	LUA_TRACE("video_displaygamma");
	platform_display_id id = luaL_checknumber(ctx, 1);

/* set */
	if (lua_gettop(ctx) > 1){
		luaL_checktype(ctx, 2, LUA_TTABLE);
		int values = lua_rawlen(ctx, 2);
		if (values == 0 || values % 3 != 0){
			arcan_fatal("video_displaygamma(), broken ramp table"
				"(%d should be > 0 and divisible by 3)\n", values);
		}

		uint16_t* ramps = arcan_alloc_mem(values * sizeof(uint16_t),
			ARCAN_MEM_VSTRUCT, ARCAN_MEM_TEMPORARY | ARCAN_MEM_BZERO,
			ARCAN_MEMALIGN_NATURAL
		);

		for (size_t i = 0; i < values; i++){
			lua_rawgeti(ctx, 2, i+1);
			float num = lua_tonumber(ctx, -1);
			lua_pop(ctx, 1);
			ramps[i] = ((num < 0.0 ? 0.0 : num) > 1.0 ? 1.0 : num) * 65535;
		}

		values /= 3;
		lua_pushboolean(ctx, platform_video_set_display_gamma(id,
			values, &ramps[0 * values], &ramps[1 * values], &ramps[2 * values]));
			LUA_ETRACE("video_displaygamma", NULL, 1);
	}
/* get */
	else {
		size_t nramps;
		uint16_t* outb;

		if (!platform_video_get_display_gamma(id, &nramps, &outb))
			LUA_ETRACE("video_displaygamma", NULL, 0);

/* push as planar table of floats */
		lua_createtable(ctx, nramps * 3, 0);
		int top = lua_gettop(ctx);
		for (size_t i = 0; i < nramps * 3; i++){
			lua_pushnumber(ctx, i+1);
			lua_pushnumber(ctx, (float)outb[i] / 65535.0f);
			lua_rawset(ctx, top);
		}

		LUA_ETRACE("video_displaygamma", NULL, 1);
	}

	LUA_ETRACE("video_displaygamma", NULL, 0);
}

static int videodispdescr(lua_State* ctx)
{
	LUA_TRACE("video_displaydescr");
	platform_display_id id = luaL_checknumber(ctx, 1);
	char* buf;
	size_t buf_sz;

	if (platform_video_display_edid(id, &buf, &buf_sz)){
		unsigned long hash = 5381;
		lua_pushlstring(ctx, buf, buf_sz);
		for (size_t i = 0; i < buf_sz; i++)
			hash = ((hash << 5) + hash) + buf[i];

		free(buf);
		lua_pushnumber(ctx, hash);

		LUA_ETRACE("video_displaydescr", NULL, 2);
	}

	LUA_ETRACE("video_displaydescr", "unknown display", 0);
}

static int videodisplay(lua_State* ctx)
{
	LUA_TRACE("video_displaymodes");
	platform_display_id id;

	switch(lua_gettop(ctx)){
	case 0: /* rescan */
		platform_video_query_displays();
	break;

	case 1: /* probe modes */
		id = luaL_checknumber(ctx, 1);
		lua_newtable(ctx);
		push_displaymodes(ctx, id);
		LUA_ETRACE("video_displaymodes", NULL, 1);
	break;

	case 2: /* specify hardcoded mode */
		id = luaL_checknumber(ctx, 1);
		platform_mode_id mode = luaL_checknumber(ctx, 2);
		lua_pushboolean(ctx, platform_video_set_mode(id, mode));
		LUA_ETRACE("video_displaymodes", NULL, 1);
	break;

	case 3: /* specify custom mode */
		id = luaL_checknumber(ctx, 1);
		size_t w = luaL_checknumber(ctx, 2);
		size_t h = luaL_checknumber(ctx, 3);
		struct monitor_mode mmode = {
			.width = w,
			.height = h
		};
		lua_pushboolean(ctx, platform_video_specify_mode(id, mmode));
		LUA_ETRACE("video_displaymodes", NULL, 1);

	default:
		arcan_fatal("video_displaymodes(), invalid number of aguments (%d)\n",
			lua_gettop(ctx));
	}

	LUA_ETRACE("video_displaymodes", NULL, 0);
}

static int videomapping(lua_State* ctx)
{
	LUA_TRACE("map_video_display");

	arcan_vobj_id vid = luavid_tovid( luaL_checknumber(ctx, 1) );
	platform_display_id id = luaL_checknumber(ctx, 2);
	enum blitting_hint hint = luaL_optnumber(ctx, 3, HINT_NONE);

	if (hint < HINT_NONE){
		arcan_fatal("map_video_display(), invalid blitting "
			"hint specified (%d)\n", (int) hint);
	}

	if (vid != ARCAN_VIDEO_WORLDID && vid != ARCAN_EID){
		arcan_vobject* vobj = arcan_video_getobject(vid);
		if (!vobj)
			arcan_fatal("map_video_display(), invalid vid "
				"requested %"PRIxVOBJ" \n", vid);

		if (vobj->vstore->txmapped != TXSTATE_TEX2D){
			arcan_warning("map_video_display(), associated "
				"video object has an invalid backing store (font, color, ...)\n");
			LUA_ETRACE("map_video_display", "invalid backing store", 0);
		}
	}

	lua_pushboolean(ctx, platform_video_map_display(vid, id, hint));
	LUA_ETRACE("map_video_display", NULL, 0);
}

static const char* dpms_to_str(int dpms)
{
	switch (dpms){
	case ADPMS_OFF:
		return "off";
	case ADPMS_SUSPEND:
		return "suspend";
	case ADPMS_STANDBY:
		return "standby";
	case ADPMS_ON:
		return "on";
	default:
		return "bad-display";
	}
}

static int videodpms(lua_State* ctx)
{
	LUA_TRACE("video_display_state");
	int n = lua_gettop(ctx);
	platform_display_id did = luaL_checknumber(ctx, 1);
	if (1 == n)
		;
	else if (2 == n){
		int state = luaL_checknumber(ctx, 2);
		if (strcmp(dpms_to_str(state), "bad-display") == 0)
			arcan_fatal("video_display_state(), invalid DPMS value (valid: "
				"DISPLAY _ON, _OFF, _SUSPEND or _STANDBY) \n");
		platform_video_dpms(did, state);
	}
	else
		arcan_fatal("video_display_state(), 1 or 2 arguments expected, not %d\n",n);

	lua_pushstring(ctx, dpms_to_str(platform_video_dpms(did, ADPMS_IGNORE)));

	LUA_ETRACE("video_display_state", NULL, 1);
}

static int inputbase(lua_State* ctx)
{
	LUA_TRACE("input_samplebase");
	int devid = luaL_checknumber(ctx, 1);
	float xyz[3];
	xyz[0] = luaL_optnumber(ctx, 2, 0);
	xyz[1] = luaL_optnumber(ctx, 3, 0);
	xyz[2] = luaL_optnumber(ctx, 4, 0);
	platform_event_samplebase(devid, xyz);
	LUA_ETRACE("input_samplebase", NULL, 0);
}

static int inputcap(lua_State* ctx)
{
	LUA_TRACE("input_capabilities");
	enum PLATFORM_EVENT_CAPABILITIES pcap = platform_input_capabilities();
	lua_newtable(ctx);
	int top = lua_gettop(ctx);
	tblbool(ctx, "translated", (pcap & ACAP_TRANSLATED) > 0, top);
	tblbool(ctx, "mouse", (pcap & ACAP_MOUSE) > 0, top);
	tblbool(ctx, "gaming", (pcap & ACAP_GAMING) > 0, top);
	tblbool(ctx, "touch", (pcap & ACAP_TOUCH) > 0, top);
	tblbool(ctx, "position", (pcap & ACAP_POSITION) > 0, top);
	tblbool(ctx, "orientation", (pcap & ACAP_ORIENTATION) > 0, top);
	LUA_ETRACE("input_capabilities", NULL, 1);
}

static int mousegrab(lua_State* ctx)
{
	LUA_TRACE("toggle_mouse_grab");
	int mode = luaL_optint( ctx, 1, -1);

	if (mode == -1)
		luactx.grab = !luactx.grab;
	else if (mode == MOUSE_GRAB_ON)
		luactx.grab = true;
	else if (mode == MOUSE_GRAB_OFF)
		luactx.grab = false;

	arcan_device_lock(0, luactx.grab);
	lua_pushboolean(ctx, luactx.grab);

	LUA_ETRACE("toggle_mouse_grab", NULL, 1);
}

static int gettargets(lua_State* ctx)
{
	LUA_TRACE("list_targets");

	int rv = 0;

	struct arcan_strarr res = arcan_db_targets(
		dbhandle, luaL_optstring(ctx, 1, NULL));
	rv += push_stringres(ctx, &res);
	arcan_mem_freearr(&res);

	LUA_ETRACE("list_targets", NULL, rv);
}

static int gettags(lua_State* ctx)
{
	LUA_TRACE("list_target_tags");
	struct arcan_strarr res = arcan_db_target_tags(dbhandle);
	int rv = push_stringres(ctx, &res);
	LUA_ETRACE("list_target_tags", NULL, rv);
}

static int getconfigs(lua_State* ctx)
{
	LUA_TRACE("target_configurations");
	const char* target = luaL_checkstring(ctx, 1);
	int rv = 0;

	arcan_targetid tid = arcan_db_targetid(dbhandle, target, NULL);
	struct arcan_strarr res = arcan_db_configs(dbhandle, tid);

	rv += push_stringres(ctx, &res);
	char* tag = arcan_db_targettag(dbhandle, tid);
	if (tag){
		lua_pushstring(ctx, tag);
		arcan_mem_free(tag);
		rv++;
	}

	arcan_mem_freearr(&res);

	LUA_ETRACE("target_configurations", NULL, rv);
}

static int allocsurface(lua_State* ctx)
{
	LUA_TRACE("alloc_surface");
	int w = luaL_checknumber(ctx, 1);
	int h = luaL_checknumber(ctx, 2);

	bool noalpha = luaL_optbnumber(ctx, 3, 0);
	int quality = luaL_optnumber(ctx, 4, 0);

	if (w > MAX_SURFACEW || h > MAX_SURFACEH)
		arcan_fatal("alloc_surface(%d, %d) failed, unacceptable "
			"surface dimensions. Compile time restriction (%d,%d)\n",
			w, h, MAX_SURFACEW, MAX_SURFACEH);

	arcan_vobj_id rv;
	arcan_vobject* vobj = arcan_video_newvobject(&rv);
	if (!vobj){
		lua_pushvid(ctx, ARCAN_EID);
		LUA_ETRACE("alloc_surface", "out of vobj-ids", 1);
	}

	struct storage_info_t* ds = vobj->vstore;

	if (quality == 0)
		agp_empty_vstoreext(ds, w, h, noalpha ?
			VSTORE_HINT_NOALPHA : VSTORE_HINT_NORMAL);
	else if (quality > 0)
		agp_empty_vstoreext(ds, w, h, noalpha ?
			VSTORE_HINT_HIDEF : VSTORE_HINT_HIDEF_NOALPHA);
	else
		agp_empty_vstoreext(ds, w, h, noalpha ?
			VSTORE_HINT_LODEF : VSTORE_HINT_LODEF_NOALPHA);

	vobj->origw = w;
	vobj->origh = h;
	vobj->order = 0;
	vobj->blendmode = BLEND_NORMAL;
	arcan_vint_attachobject(rv);

	lua_pushvid(ctx, rv);
	trace_allocation(ctx, "alloc_surface", rv);

	LUA_ETRACE("alloc_surface", NULL, 1);
}

static int fillsurface(lua_State* ctx)
{
	LUA_TRACE("fill_surface");
	img_cons cons = {.w = 32, .h = 32, .bpp = 4};

	int desw = luaL_checknumber(ctx, 1);
	int desh = luaL_checknumber(ctx, 2);

	uint8_t r = abs((int)luaL_checknumber(ctx, 3));
	uint8_t g = abs((int)luaL_checknumber(ctx, 4));
	uint8_t b = abs((int)luaL_checknumber(ctx, 5));

	cons.w = abs((int)luaL_optnumber(ctx, 6, 8));
	cons.h = abs((int)luaL_optnumber(ctx, 7, 8));

	if (cons.w > 0 && cons.w <= MAX_SURFACEW &&
		cons.h > 0 && cons.h <= MAX_SURFACEH){

		av_pixel* buf = arcan_alloc_mem(cons.w * cons.h * sizeof(av_pixel),
			ARCAN_MEM_VBUFFER, 0, ARCAN_MEMALIGN_PAGE);

		if (!buf)
			goto error;

		av_pixel* cptr = (av_pixel*) buf;

		for (size_t y = 0; y < cons.h; y++)
			for (size_t x = 0; x < cons.w; x++)
				*cptr++ = RGBA(r, g, b, 0xff);

		arcan_vobj_id id = arcan_video_rawobject(buf, cons, desw, desh, 0);

		lua_pushvid(ctx, id);
		trace_allocation(ctx, "fill_surface", id);
		LUA_ETRACE("fill_surface", NULL, 1);
	}
	else {
		arcan_fatal("fillsurface(%d, %d) failed, unacceptable "
			"surface dimensions. Compile time restriction (%d,%d)\n",
			desw, desh, MAX_SURFACEW, MAX_SURFACEH);
	}

error:
	LUA_ETRACE("fill_surface", "couldn't allocate buffer", 0);
}

static int imagemipmap(lua_State* ctx)
{
	LUA_TRACE("image_mipmap");
	arcan_vobj_id id = luaL_checkvid(ctx, 1, NULL);
	bool state = luaL_checkbnumber(ctx, 1);
	arcan_video_mipmapset(id, state);
	LUA_ETRACE("image_mipmap", NULL, 0);
}

static int imagecolor(lua_State* ctx)
{
	LUA_TRACE("image_color");

	arcan_vobject* vobj;
	luaL_checkvid(ctx, 1, &vobj);
	uint8_t cred = abs((int)luaL_checknumber(ctx, 2));
	uint8_t cgrn = abs((int)luaL_checknumber(ctx, 3));
	uint8_t cblu = abs((int)luaL_checknumber(ctx, 4));

	if (!vobj || vobj->vstore->txmapped){
		lua_pushboolean(ctx, false);
		LUA_ETRACE("image_color", "invalid image state", 1);
	}

	vobj->vstore->vinf.col.r = (float)cred / 255.0f;
	vobj->vstore->vinf.col.g = (float)cgrn / 255.0f;
	vobj->vstore->vinf.col.b = (float)cblu / 255.0f;

	lua_pushboolean(ctx, true);
	LUA_ETRACE("image_color", NULL, 1);
}

static int colorsurface(lua_State* ctx)
{
	LUA_TRACE("color_surface");

	size_t desw = abs((int)luaL_checknumber(ctx, 1));
	size_t desh = abs((int)luaL_checknumber(ctx, 2));
	uint8_t cred = abs((int)luaL_checknumber(ctx, 3));
	uint8_t cgrn = abs((int)luaL_checknumber(ctx, 4));
	uint8_t cblu = abs((int)luaL_checknumber(ctx, 5));
	int order = abs((int)luaL_optnumber(ctx, 6, 1));

	arcan_vobj_id id = arcan_video_solidcolor(
		desw, desh, cred, cgrn, cblu, order);
	lua_pushvid(ctx, id);
	trace_allocation(ctx, "color_surface", id);

	LUA_ETRACE("color_surface", NULL, 1);
}

static int nullsurface(lua_State* ctx)
{
	LUA_TRACE("null_surface");

	size_t desw = abs((int)luaL_checknumber(ctx, 1));
	size_t desh = abs((int)luaL_checknumber(ctx, 2));
	int order = abs((int)luaL_optnumber(ctx, 3, 1));

	arcan_vobj_id id = arcan_video_nullobject(desw, desh, order);
	lua_pushvid(ctx, id);

	trace_allocation(ctx, "null_surface", id);

	LUA_ETRACE("null_surface", NULL, 1);
}

static int rawsurface(lua_State* ctx)
{
	LUA_TRACE("raw_surface");

	int desw = luaL_checknumber(ctx, 1);
	int desh = luaL_checknumber(ctx, 2);
	int bpp  = luaL_checknumber(ctx, 3);

	const char* dumpstr = luaL_optstring(ctx, 5, NULL);

	if (bpp != 1 && bpp != 3 && bpp != 4)
		arcan_fatal("rawsurface(), invalid source channel count (%d)"
			"	accepted values: 1, 2, 4\n", bpp);

	img_cons cons = {.w = desw, .h = desh, .bpp = sizeof(av_pixel)};

	luaL_checktype(ctx, 4, LUA_TTABLE);
	int nsamples = lua_rawlen(ctx, 4);

	if (nsamples < desw * desh * bpp)
		arcan_fatal("rawsurface(), number of samples (%d) are less than"
			"	the expected length (%d).\n", nsamples, desw * desh * bpp);

	unsigned ofs = 1;

	if (desw < 0 || desh < 0 || desw > MAX_SURFACEW || desh > MAX_SURFACEH)
		arcan_fatal("rawsurface(), desired dimensions (%d x %d) "
			"exceed compile-time limits (%d x %d).\n",
			desw, desh, MAX_SURFACEW, MAX_SURFACEH
		);

	av_pixel* buf = arcan_alloc_mem(desw * desh * sizeof(av_pixel),
		ARCAN_MEM_VBUFFER, 0, ARCAN_MEMALIGN_PAGE);

	av_pixel* cptr = (av_pixel*) buf;

	for (size_t y = 0; y < cons.h; y++)
		for (size_t x = 0; x < cons.w; x++){
			unsigned char r, g, b, a;
			switch(bpp){
			case 1:
				lua_rawgeti(ctx, 4, ofs++);
				r = lua_tonumber(ctx, -1);
				lua_pop(ctx, 1);
				*cptr++ = RGBA(r, r, r, 0xff);
			break;

			case 3:
				lua_rawgeti(ctx, 4, ofs++);
				r = lua_tonumber(ctx, -1);
				lua_rawgeti(ctx, 4, ofs++);
				g = lua_tonumber(ctx, -1);
				lua_rawgeti(ctx, 4, ofs++);
				b = lua_tonumber(ctx, -1);
				lua_pop(ctx, 3);
				*cptr++ = RGBA(r, g, b, 0xff);
			break;

			case 4:
				lua_rawgeti(ctx, 4, ofs++);
				r = lua_tonumber(ctx, -1);
				lua_rawgeti(ctx, 4, ofs++);
				g = lua_tonumber(ctx, -1);
				lua_rawgeti(ctx, 4, ofs++);
				b = lua_tonumber(ctx, -1);
				lua_rawgeti(ctx, 4, ofs++);
				a = lua_tonumber(ctx, -1);
				lua_pop(ctx, 4);
				*cptr++ = RGBA(r, g, b, a);
			}
		}

	if (dumpstr){
		char* fname = arcan_find_resource(dumpstr, RESOURCE_APPL_TEMP, ARES_FILE);
		if (fname){
			arcan_warning("rawsurface() -- refusing to "
				"overwrite existing file (%s)\n", fname);
		}
		else{
			fname = arcan_expand_resource(dumpstr, RESOURCE_APPL_TEMP);
			FILE* fpek = fopen(fname, "wb");
			if (!fpek)
				arcan_warning("rawsurface() - - couldn't open (%s).\n", fname);
			else
				arcan_img_outpng(fpek, buf, desw, desh, 0);
			fclose(fpek);
		}
		arcan_mem_free(fname);
	}

	arcan_vobj_id id = arcan_video_rawobject(buf, cons, desw, desh, 0);

	lua_pushvid(ctx, id);
	trace_allocation(ctx, "raw_surface", id);
	LUA_ETRACE("raw_surface", NULL, 1);
}

/*
 * not intendend to be used as a low-frequency noise function
 * will be fixed/refactored when the 3d-pipeline gets improved
 * (perlin with controlled number of octaves etc.)
 */
static int randomsurface(lua_State* ctx)
{
	LUA_TRACE("random_surface");

	size_t desw = abs((int)luaL_checknumber(ctx, 1));
	size_t desh = abs((int)luaL_checknumber(ctx, 2));
	img_cons cons = {.w = desw, .h = desh, .bpp = sizeof(av_pixel)};

	av_pixel* cptr = arcan_alloc_mem(desw * desh * sizeof(av_pixel),
		ARCAN_MEM_VBUFFER, 0, ARCAN_MEMALIGN_PAGE);

	av_pixel* buf = (av_pixel*) cptr;

	for (size_t y = 0; y < cons.h; y++)
		for (size_t x = 0; x < cons.w; x++){
			unsigned char val = 20 + rand() % 235;
			*cptr++ = RGBA(val, val, val, 0xff);
		}

	arcan_vobj_id id = arcan_video_rawobject(buf, cons, desw, desh, 0);
	arcan_video_objectfilter(id, ARCAN_VFILTER_NONE);
	lua_pushvid(ctx, id);
	trace_allocation(ctx, "random", id);

	LUA_ETRACE("random_surface", NULL, 1);
}

static char* filter_text(char* in, size_t* out_sz)
{
/* 1. a-Z, 0-9 + whitespace */
	char* work = in;
	while(*work){
		if (isalnum(*work) || isspace(*work))
			goto step;

		else switch (*work){
		case ',':
		case '.':
		case '!':
		case '/':
		case '\n':
		case '\t':
		case ';':
		case ':':
		case '(':
		case '\'':
		case '<':
		case '>':
		case ')':
		break;

		default:
		*work = ' ';
		break;
		}
step:
		work++;
	}

/* 2. strip leading */
	char* start = in;

	while(*start && isspace(*start))
		start++;

	*out_sz = strlen(start);

	if (*out_sz == 0)
		return start;

/* 3. strip trailing */
	work = start + *out_sz;
	while( (*work == '\0' || isspace(*work)) && *out_sz)
		work--, (*out_sz)--;

	if (*work != '\0')
		*(work+1) = '\0';

	return start;
}

static int warning(lua_State* ctx)
{
	LUA_TRACE("warning");

	size_t len;
	char* msg = (char*) luaL_checkstring(ctx, 1);
	msg = filter_text(msg, &len);

	if (len == 0){
		LUA_ETRACE("warning", "empty warning", 0);
	}

	arcan_warning("\n\x1b[1m(%s)\x1b[32m %s\x1b[0m\n", arcan_appl_id(), msg);

	LUA_ETRACE("warning", NULL, 0);
}

void arcan_lua_shutdown(lua_State* ctx)
{
/* deal with:
 * luactx : rawres, lastsrc, cb_source_kind, db_source_tag, last_segreq,
 * pending_socket_label, pending_socket_descr */
	lua_close(ctx);
}

void arcan_lua_dostring(lua_State* ctx, const char* code)
{
	(void)luaL_dostring(ctx, code);
}

lua_State* arcan_lua_alloc()
{
	lua_State* res = luaL_newstate();

/* in the future, we need a hook here to
 * limit / "null-out" the undesired subset of the LUA API */
	if (res){
		luaL_openlibs(res);
		arcan_lua_pushglobalconsts(res);
	}

	luactx.last_ctx = res;
	return res;
}

void arcan_lua_mapfunctions(lua_State* ctx, int debuglevel)
{
	luaL_nil_banned(ctx);
	arcan_lua_exposefuncs(ctx, debuglevel);
/* update with debuglevel etc. */
	arcan_lua_pushglobalconsts(ctx);
}

/* alua_ namespace due to winsock pollution */
static int alua_shutdown(lua_State *ctx)
{
	LUA_TRACE("shutdown");

	arcan_event ev = {
		.category = EVENT_SYSTEM,
		.sys.kind = EVENT_SYSTEM_EXIT,
		.sys.errcode = luaL_optnumber(ctx, 2, EXIT_SUCCESS)
	};
	arcan_event_enqueue(arcan_event_defaultctx(), &ev);

	size_t tlen;
	const char* str = filter_text((char*)luaL_optstring(ctx, 1, ""), &tlen);
	if (tlen > 0)
		arcan_warning("%s\n", str);

	LUA_ETRACE("shutdown", NULL, 0);
}

static void panic(lua_State* ctx)
{
	luactx.debug = 2;

	if (luactx.cb_source_kind != CB_SOURCE_NONE){
		char vidbuf[64] = {0};
		snprintf(vidbuf, 63, "script error in callback for VID (%"PRIxVOBJ")",
			luactx.lua_vidbase + luactx.cb_source_tag);
		wraperr(ctx, -1, vidbuf);
	} else{
		luactx.in_panic = true;
		wraperr(ctx, -1, "(panic)");
	}

	arcan_warning("LUA VM is in a panic state, "
		"recovery handover might be impossible.\n");

	luactx.last_crash_source = "VM panic";
	longjmp(arcanmain_recover_state, 3);
}

/*
 * never call wraperr with a dynamic src argument, it needs to be
 * available for the lifespan of the program as it us also used to
 * propagate crash information between recovery states
 */
static void wraperr(lua_State* ctx, int errc, const char* src)
{
	if (luactx.debug)
		luactx.lastsrc = src;

	if (errc == 0)
		return;

	const char* mesg = luactx.in_panic ? "Lua VM state broken, panic" :
		luaL_optstring(ctx, -1, "unknown");
/*
 * currently unused, pending refactor of arcan_warning
 * int severity = luaL_optnumber(ctx, 2, 0);
 */

	if (luactx.debug){
		arcan_warning("Warning: wraperr((), %s, from %s\n", mesg, src);

		if (luactx.debug >= 1)
			dump_call_trace(ctx);

		if (luactx.debug > 0)
			dump_stack(ctx);

		arcan_state_dump("crash", mesg, src);

		if (luactx.debug > 2){
			arcan_warning("Fatal error ignored(%s, %s) through high debuglevel,"
				" attempting to continue.\n", mesg, src);
			return;
		}
	}

	arcan_warning("\n\x1b[1mScript failure:\n \x1b[32m %s\n"
		"\x1b[39mC-entry point: \x1b[32m %s \x1b[39m\x1b[0m.\n", mesg, src);

	arcan_warning("\nHanding over to recovery script "
		"(or shutdown if none present).\n");

	luactx.last_crash_source = src;
	longjmp(arcanmain_recover_state, 3);
}

struct globs{
	lua_State* ctx;
	int top;
	int index;
};

static void globcb(char* arg, void* tag)
{
	struct globs* bptr = (struct globs*) tag;

	lua_pushnumber(bptr->ctx, bptr->index++);
	lua_pushstring(bptr->ctx, arg);
	lua_rawset(bptr->ctx, bptr->top);
}

static int globresource(lua_State* ctx)
{
	LUA_TRACE("glob_resource");

	struct globs bptr = {
		.ctx = ctx,
		.index = 1
	};

	char* label = (char*) luaL_checkstring(ctx, 1);
	int mask = luaL_optinteger(ctx, 2, DEFAULT_USERMASK &
		(DEFAULT_USERMASK | RESOURCE_APPL_STATE |
		RESOURCE_SYS_APPLBASE | RESOURCE_SYS_FONT)
	);

	lua_newtable(ctx);
	bptr.top = lua_gettop(ctx);

	arcan_glob(label, mask, globcb, &bptr);

	LUA_ETRACE("glob_resource", NULL, 1);
}

static int resource(lua_State* ctx)
{
	LUA_TRACE("resource");

	const char* label = luaL_checkstring(ctx, 1);
/* can only be used to test for resource so don't & against mask */
	int mask = luaL_optinteger(ctx, 2, DEFAULT_USERMASK);
	char* res = arcan_find_resource(label, mask, ARES_FILE | ARES_FOLDER);
	if (!res){
		lua_pushstring(ctx, res);
		lua_pushstring(ctx, "not found");
	}
	else{
		lua_pushstring(ctx, res);
		lua_pushstring(ctx, arcan_isdir(res) ? "directory" : "file");
		arcan_mem_free(res);
	}

	LUA_ETRACE("resource", NULL, 2);
}

static int screencoord(lua_State* ctx)
{
	LUA_TRACE("image_screen_coordinates");

	arcan_vobj_id id = luaL_checkvid(ctx, 1, NULL);

	vector cv[4];
	if (ARCAN_OK == arcan_video_screencoords(id, cv)){
		lua_pushnumber(ctx, cv[0].x);
		lua_pushnumber(ctx, cv[0].y);
		lua_pushnumber(ctx, cv[1].x);
		lua_pushnumber(ctx, cv[1].y);
		lua_pushnumber(ctx, cv[2].x);
		lua_pushnumber(ctx, cv[2].y);
		lua_pushnumber(ctx, cv[3].x);
		lua_pushnumber(ctx, cv[3].y);
		LUA_ETRACE("image_screen_coordinates", NULL, 8);
	}

	LUA_ETRACE("image_screen_coordinates", "couldn't resolve", 0);
}

bool arcan_lua_callvoidfun(lua_State* ctx,
	const char* fun, bool warn, const char** argv)
{
	if ( grabapplfunction(ctx, fun, strlen(fun)) ){
		int argc = 0;
		lua_newtable(ctx);
		int top = lua_gettop(ctx);
		while (argv && argv[argc]){
			lua_pushnumber(ctx, argc+1);
			lua_pushstring(ctx, argv[argc++]);
			lua_rawset(ctx, top);
		}

		wraperr(ctx, lua_pcall(ctx, 1, 0, 0), fun);
		return true;
	}
	else if (warn)
		arcan_warning("missing expected symbol ( %s )\n", fun);

	return false;
}

static int targethandler(lua_State* ctx)
{
	LUA_TRACE("target_updatehandler");
	arcan_vobject* vobj;
	arcan_vobj_id id = luaL_checkvid(ctx, 1, &vobj);

	intptr_t ref = find_lua_callback(ctx);

	if (vobj->feed.state.tag != ARCAN_TAG_FRAMESERV || !vobj->feed.state.ptr)
		arcan_fatal("target_updatehandler(), specified vid (arg 1) not "
			"associated with a frameserver.");

	arcan_frameserver* fsrv = vobj->feed.state.ptr;
	fsrv->tag = ref;

#ifndef offsetof
#define offsetof(type, member) ((size_t)((char*)&(*(type*)0).member\
 - (char*)&(*(type*)0)))
#endif

	arcan_event dummy;

	assert(sizeof(dummy.fsrv.otag) == sizeof(ref));

/* for the already pending events referring to the specific frameserver,
 * rewrite the otag to match that of the new function */
	arcan_event_repl(arcan_event_defaultctx(), EVENT_FSRV,
		offsetof(arcan_event, fsrv.video),
		sizeof(arcan_vobj_id), &id,
		offsetof(arcan_event, fsrv.otag),
		sizeof(dummy.fsrv.otag),
		&ref
	);

	LUA_ETRACE("target_updatehandler", NULL, 0);
}

static int targetpacify(lua_State* ctx)
{
	LUA_TRACE("pacify_target");
	arcan_vobject* vobj;
	luaL_checkvid(ctx, 1, &vobj);

	if (vobj->feed.state.tag != ARCAN_TAG_FRAMESERV || !vobj->feed.state.ptr)
		arcan_fatal("target_pacify(), specified vid (arg 1) not "
			"associated with a frameserver.");

	arcan_frameserver* fsrv = vobj->feed.state.ptr;
/*
 * don't want the event to propagate for terminated here
 */
	fsrv->tag = (intptr_t) LUA_NOREF;

	arcan_frameserver_free(fsrv);
	vobj->feed.state.ptr = NULL;
	vobj->feed.state.tag = ARCAN_TAG_IMAGE;

	LUA_ETRACE("pacify_target", NULL, 0);
}

static int targetportcfg(lua_State* ctx)
{
	LUA_TRACE("target_portconfig");

	arcan_vobj_id tgt = luaL_checkvid(ctx, 1, NULL);
	unsigned tgtport  = luaL_checkinteger(ctx, 2);
	unsigned tgtkind  = luaL_checkinteger(ctx, 3);

	arcan_event ev = {
		.category = EVENT_TARGET,
		.tgt.kind = TARGET_COMMAND_SETIODEV
	};

	ev.tgt.ioevs[0].iv = tgtport;
	ev.tgt.ioevs[1].iv = tgtkind;

	tgtevent(tgt, ev);

	LUA_ETRACE("target_portconfig", NULL, 0);
}

static int layout_tonum(const char* layout)
{
	if (!layout || strcmp(layout, "hRGB") == 0)
		return 0;
	else if (strcmp(layout, "hBGR") == 0)
		return 1;
	else if (strcmp(layout, "vRGB") == 0)
		return 2;
	else if (strcmp(layout, "vBGR") == 0)
		return 3;
	return 0;
}

static int targetfonthint(lua_State* ctx)
{
/* (dstfsrv, [fontstr], size (pt), hinting -1 or (0..5), merge */
	LUA_TRACE("target_fonthint");
	arcan_vobject* vobj;
	arcan_vobj_id tgt = luaL_checkvid(ctx, 1, &vobj);
	arcan_frameserver* fsrv = vobj->feed.state.ptr;

	int numind = 2;
	file_handle fd = BADFD;

	if (!fsrv || vobj->feed.state.tag != ARCAN_TAG_FRAMESERV){
		arcan_fatal("target_fonthint() -- " FATAL_MSG_FRAMESERV);
	}

/* some cases implies 'change current font size or hinting without
 * changing font', hence why we begin with an optional string arg. */
	if (lua_type(ctx, numind) == LUA_TSTRING){
		const char* instr = luaL_checkstring(ctx, numind);
		numind++;
		if (strcmp(instr, ".default") == 0){
			arcan_video_fontdefaults(&fd, NULL, NULL);
		}
		else{
			char* fname = arcan_expand_resource(instr, RESOURCE_SYS_FONT);
			if (arcan_isfile(fname))
			fd = open(fname, O_RDONLY | O_CLOEXEC);
			arcan_mem_free(fname);
			if (BADFD == fd){
				lua_pushboolean(ctx, false);
				LUA_ETRACE("target_fonthint", "font could not be opened", 1);
			}
		}
	}

	arcan_event outev = {
		.category = EVENT_TARGET,
		.tgt.kind = TARGET_COMMAND_FONTHINT,
		.tgt.ioevs[1].iv = fd != BADFD ? 1 : 0,
		.tgt.ioevs[2].fv = luaL_checknumber(ctx, numind),
		.tgt.ioevs[3].iv = luaL_checknumber(ctx, numind+1),
		.tgt.ioevs[4].iv = luaL_optbnumber(ctx, numind+2, 0)
	};

	if (fd != BADFD){
		lua_pushboolean(ctx, arcan_frameserver_pushfd(fsrv, &outev, fd));
		close(fd);
	}
	else{
		lua_pushboolean(ctx, ARCAN_OK == arcan_frameserver_pushevent(fsrv, &outev));
	}

	LUA_ETRACE("target_fonthint", NULL, 1);
}

static int xlt_dev(int inv)
{
	switch(inv){
	case CONST_DEVICE_DIRECT:
		return 1;
	case CONST_DEVICE_LOST:
		return 2;
	case CONST_DEVICE_INDIRECT:
	default:
		return 0;
	}
}

static int targetdevhint(lua_State* ctx)
{
	LUA_TRACE("target_devicehint");
	arcan_vobject* vobj;
	arcan_vobj_id tgt = luaL_checkvid(ctx, 1, &vobj);
	if (vobj->feed.state.tag != ARCAN_TAG_FRAMESERV)
		arcan_fatal("target_devicehint(), vid not connected to a frameserver\n");

	arcan_frameserver* fsrv = (arcan_frameserver*) vobj->feed.state.ptr;

/* 1: node-switch (>0) or render-mode switch (-1) only */
	int type = lua_type(ctx, 2);
	if (type == LUA_TNUMBER){
		int num = luaL_checknumber(ctx, 2);
		if (num < 0){
			arcan_frameserver_pushevent(fsrv, &(struct arcan_event){
				.category = EVENT_TARGET,
				.tgt.kind = TARGET_COMMAND_DEVICE_NODE,
				.tgt.ioevs[0].iv = BADFD,
				.tgt.ioevs[1].iv = 1,
				.tgt.ioevs[2].iv = xlt_dev(luaL_optnumber(ctx, 2, DEVICE_INDIRECT))
			});
		}
		else {
			int fd = platform_video_cardhandle(num);
			if (-1 == fd){
				arcan_warning("target_devicehint(), invalid card index specified\n");
				LUA_ETRACE("target_device", "invalid card index", 0);
			}
			arcan_frameserver_pushfd(fsrv, &(struct arcan_event){
				.category = EVENT_TARGET, .tgt.kind = TARGET_COMMAND_DEVICE_NODE,
				.tgt.ioevs[0].iv = 0, .tgt.ioevs[1].iv = 1,
				.tgt.ioevs[2].iv = xlt_dev(luaL_optnumber(ctx, 2, DEVICE_INDIRECT))
			}, fd);
		}
	}
	else if (type == LUA_TSTRING){
/* empty string is allowed for !force (disable alt-conn) */
		const char* cpath = luaL_checkstring(ctx, 2);
		bool force = luaL_optbnumber(ctx, 2, false);
		struct arcan_event outev = {
			.category = EVENT_TARGET, .tgt.kind = TARGET_COMMAND_DEVICE_NODE,
			.tgt.ioevs[0].iv = BADFD,
			.tgt.ioevs[1].iv = force ? 2 : 4
		};
		if (force && strlen(cpath) == 0)
			arcan_fatal("target_devicehint(), forced migration connpath len == 0\n");
		snprintf(outev.tgt.message, COUNT_OF(outev.tgt.message), "%s", cpath);
		arcan_frameserver_pushevent(fsrv, &outev);
	}
	else
		arcan_fatal("target_devicehint");

	LUA_ETRACE("target_devicehint", NULL, 0);
}

static int targetdisphint(lua_State* ctx)
{
	LUA_TRACE("target_displayhint");

	arcan_vobj_id tgt = luaL_checkvid(ctx, 1, NULL);

	int width = luaL_checknumber(ctx, 2);
	int height = luaL_checknumber(ctx, 3);
	int cont = luaL_optnumber(ctx, 4, 128);

/* clamp to not have client propagate illegal dimensions */
	width = width > ARCAN_SHMPAGE_MAXW ? ARCAN_SHMPAGE_MAXW : width;
	height = height > ARCAN_SHMPAGE_MAXH ? ARCAN_SHMPAGE_MAXH : height;

/* we support explicit displayhint or just passing a mode table that comes from
 * a monitor / display event (though width/height/flags need to be specified
 * still) */
	int phy_lay = 0;
	float ppcm = 0;

	int type = lua_type(ctx, 5);
	if (type == LUA_TNUMBER && ARCAN_VIDEO_WORLDID == luaL_checknumber(ctx, 5)){
		struct monitor_mode mmode = platform_video_dimensions();
		int lw = mmode.width;
		int phy_w = mmode.phy_width;
		if (lw && phy_w)
			ppcm = 10.0f * ((float)lw / (float)phy_w);
		phy_w = mmode.width;
		phy_lay = layout_tonum(mmode.subpixel);
	}
	else if (type == LUA_TTABLE){
		float nv = intblfloat(ctx, 5, "ppcm");
		if (nv > 10)
			ppcm = nv;
		else {
			arcan_warning("target_displahint(), display table provided "
				"but with broken / bad ppcm field, ignoring\n");
		}

		phy_lay = layout_tonum(intblstr(ctx, 5, "subpixel_layout"));
	}
	else
		;

	if (width < 0 || height < 0)
		arcan_fatal("target_disphint(%d, %d), "
			"display dimensions must be >= 0", width, height);

	arcan_event ev = {
		.category = EVENT_TARGET,
		.tgt.kind = TARGET_COMMAND_DISPLAYHINT,
		.tgt.ioevs[0].iv = width,
		.tgt.ioevs[1].iv = height,
		.tgt.ioevs[2].iv = cont,
		.tgt.ioevs[3].iv = phy_lay,
		.tgt.ioevs[4].fv = ppcm
	};

	tgtevent(tgt, ev);

	LUA_ETRACE("target_displayhint", NULL, 0);
}

static int targetgraph(lua_State* ctx)
{
	LUA_TRACE("target_graphmode");

	arcan_event ev = {
		.category = EVENT_TARGET,
		.tgt.kind = TARGET_COMMAND_GRAPHMODE,
		.tgt.ioevs[0].iv = luaL_checkinteger(ctx, 2),
		.tgt.ioevs[1].fv = luaL_optnumber(ctx, 3, 0.0),
		.tgt.ioevs[2].fv = luaL_optnumber(ctx, 4, 0.0),
		.tgt.ioevs[3].fv = luaL_optnumber(ctx, 5, 0.0),
		.tgt.ioevs[4].fv = luaL_optnumber(ctx, 6, 0.0)
	};

	tgtevent(luaL_checkvid(ctx, 1, NULL), ev);

	LUA_ETRACE("target_graphmode", NULL, 0);
}

static int targetcoreopt(lua_State* ctx)
{
	LUA_TRACE("target_coreopt");

	arcan_vobj_id tgt = luaL_checkvid(ctx, 1, NULL);
	arcan_event ev = {
		.category = EVENT_TARGET,
		.tgt.kind = TARGET_COMMAND_COREOPT
	};

	ev.tgt.code = luaL_checknumber(ctx, 2);
	const char* msg = luaL_checkstring(ctx, 3);

	snprintf(ev.tgt.message, COUNT_OF(ev.tgt.message), "%s", msg);
	tgtevent(tgt, ev);

	LUA_ETRACE("target_coreopt", NULL, 0);
}

static int targetparent(lua_State* ctx)
{
	LUA_TRACE("target_parent");
	arcan_vobj_id tgt = luaL_checkvid(ctx, 1, NULL);
	vfunc_state* state = arcan_video_feedstate(tgt);

	if (!(state && state->tag == ARCAN_TAG_FRAMESERV && state->ptr)){
		lua_pushvid(ctx, ARCAN_EID);
	}
	else {
		arcan_frameserver* fsrv = (arcan_frameserver*) state->ptr;
		lua_pushvid(ctx, fsrv->parent.vid);
	}

	LUA_ETRACE("target_parent", NULL, 1);
}

static int targetseek(lua_State* ctx)
{
	LUA_TRACE("target_seek");

	arcan_vobj_id tgt = luaL_checkvid(ctx, 1, NULL);
	float val = luaL_checknumber(ctx, 2);
	bool relative = luaL_optbnumber(ctx, 3, true);
	bool time = luaL_optnumber(ctx, 3, true);

	vfunc_state* state = arcan_video_feedstate(tgt);

	if (time){
		arcan_event ev = {
			.category = EVENT_TARGET,
			.tgt.kind = TARGET_COMMAND_SEEKTIME
		};

		ev.tgt.ioevs[0].iv = relative;
		ev.tgt.ioevs[1].fv = val;
		tgtevent(tgt, ev);
	}
	else {
		arcan_event ev = {
			.category = EVENT_TARGET,
			.tgt.kind = TARGET_COMMAND_SEEKCONTENT
		};

		ev.tgt.ioevs[0].iv = relative;
		if (relative){
			ev.tgt.ioevs[1].iv = val;
			ev.tgt.ioevs[2].iv = luaL_optnumber(ctx, 4, 0);
		}
		else {
			ev.tgt.ioevs[1].fv = val;
			ev.tgt.ioevs[2].fv = luaL_optnumber(ctx, 4, -1);
		}
		tgtevent(tgt, ev);
	}

	LUA_ETRACE("target_seek", NULL, 0);
}

enum target_flags {
	TARGET_FLAG_SYNCHRONOUS = 0,
	TARGET_FLAG_NO_ALPHA_UPLOAD,
	TARGET_FLAG_VERBOSE,
	TARGET_FLAG_VSTORE_SYNCH,
	TARGET_FLAG_AUTOCLOCK,
	TARGET_FLAG_NO_BUFFERPASS,
	TARGET_FLAG_ENDM
};

static void updateflag(arcan_vobj_id vid, enum target_flags flag, bool toggle)
{
	vfunc_state* state = arcan_video_feedstate(vid);

	if (!(state && state->tag == ARCAN_TAG_FRAMESERV && state->ptr)){
		arcan_warning("updateflag() vid(%"PRIxVOBJ") is not "
			"connected to a frameserver\n", vid);
		return;
	}

	arcan_frameserver* fsrv = (arcan_frameserver*) state->ptr;

	switch (flag){
	case TARGET_FLAG_SYNCHRONOUS:
		fsrv->flags.explicit = toggle;
	break;

	case TARGET_FLAG_VERBOSE:
		fsrv->desc.callback_framestate = toggle;
	break;

	case TARGET_FLAG_VSTORE_SYNCH:
		fsrv->flags.local_copy = toggle;
	break;

	case TARGET_FLAG_NO_ALPHA_UPLOAD:
		fsrv->flags.no_alpha_copy = toggle;
	break;

	case TARGET_FLAG_AUTOCLOCK:
		fsrv->flags.autoclock = toggle;
	break;

	case TARGET_FLAG_NO_BUFFERPASS:
		fsrv->vstream.dead = toggle;
	break;

	case TARGET_FLAG_ENDM:
	break;
	}

}

static int targetflags(lua_State* ctx)
{
	LUA_TRACE("target_flags");
	arcan_vobj_id tgt = luaL_checkvid(ctx, 1, NULL);
	enum target_flags flag = luaL_checknumber(ctx, 2);
	if (flag < TARGET_FLAG_SYNCHRONOUS || flag >= TARGET_FLAG_ENDM)
		arcan_fatal("target_flags() unknown flag value (%d)\n", flag);
 	bool toggle = luaL_optbnumber(ctx, 3, 1);
	updateflag(tgt, flag, toggle);
	LUA_ETRACE("target_flags", NULL, 0);
}

static int targetsynchronous(lua_State* ctx)
{
	LUA_TRACE("target_synchronous");
	arcan_vobj_id tgt = luaL_checkvid(ctx, 1, NULL);
 	bool toggle = luaL_optbnumber(ctx, 2, 1);
	updateflag(tgt, TARGET_FLAG_SYNCHRONOUS, toggle);
	LUA_ETRACE("target_synchronous", NULL, 0);
}

static int targetverbose(lua_State* ctx)
{
	LUA_TRACE("target_verbose");
	arcan_vobj_id tgt = luaL_checkvid(ctx, 1, NULL);
 	bool toggle = luaL_optbnumber(ctx, 2, 1);
	updateflag(tgt, TARGET_FLAG_VERBOSE, toggle);
	LUA_ETRACE("target_verbose", NULL, 0);
}

static int targetskipmodecfg(lua_State* ctx)
{
	LUA_TRACE("target_framemode");

	arcan_vobj_id tgt = luaL_checkvid(ctx, 1, NULL);
	int skipval       = luaL_checkinteger(ctx, 2);
	int skiparg       = luaL_optinteger(ctx, 3, 0);
	int preaud        = luaL_optinteger(ctx, 4, 0);
	int skipdbg1      = luaL_optinteger(ctx, 5, 0);
	int skipdbg2      = luaL_optinteger(ctx, 6, 0);

	if (skipval < -1){
		LUA_ETRACE("target_framemode", "unsupported value for skip", 0);
	}

	arcan_event ev = {
		.category = EVENT_TARGET,
		.tgt.kind = TARGET_COMMAND_FRAMESKIP
	};

	ev.tgt.ioevs[0].iv = skipval;
	ev.tgt.ioevs[1].iv = skiparg;
	ev.tgt.ioevs[2].iv = preaud;
	ev.tgt.ioevs[3].iv = skipdbg1;
	ev.tgt.ioevs[4].iv = skipdbg2;

	tgtevent(tgt, ev);

	LUA_ETRACE("target_framemode", NULL, 0);
}

static int targetbond(lua_State* ctx)
{
	LUA_TRACE("bond_target");
	arcan_vobject* vobj_a;
	arcan_vobject* vobj_b;

/* a state to b */
	luaL_checkvid(ctx, 1, &vobj_a);
	luaL_checkvid(ctx, 2, &vobj_b);

	if (vobj_a->feed.state.tag != ARCAN_TAG_FRAMESERV ||
		vobj_b->feed.state.tag != ARCAN_TAG_FRAMESERV)
		arcan_fatal("bond_target(), both arguments must be valid frameservers.\n");

/* if target_a is net or target_b is net, a possible third argument
 * may be added to specify which domain that should receive the state
 * in question */
	int pair[2];
	if (pipe(pair) == -1){
		arcan_warning("bond_target(), pipe pair failed."
			" Reason: %s\n", strerror(errno));
		LUA_ETRACE("bond_target", "pipe failed", 0);
	}

	arcan_frameserver* fsrv_a = vobj_a->feed.state.ptr;
	arcan_frameserver* fsrv_b = vobj_b->feed.state.ptr;

	arcan_event ev = {.category = EVENT_TARGET, .tgt.kind = TARGET_COMMAND_STORE};

	arcan_frameserver_pushfd(fsrv_a, &ev, pair[0]);

	ev.tgt.kind = TARGET_COMMAND_RESTORE;
	arcan_frameserver_pushfd(fsrv_b, &ev, pair[1]);

	close(pair[0]);
	close(pair[1]);

	LUA_ETRACE("bond_target", NULL, 0);
}

static int targetrestore(lua_State* ctx)
{
	LUA_TRACE("restore_target");

	arcan_vobj_id tgt = luaL_checkvid(ctx, 1, NULL);
	const char* snapkey = luaL_checkstring(ctx, 2);

	vfunc_state* state = arcan_video_feedstate(tgt);
	if (!state || state->tag != ARCAN_TAG_FRAMESERV || !state->ptr){
		lua_pushboolean(ctx, false);
		LUA_ETRACE("restore_target", "invalid feedstate", 1);
	}

	char* fname = arcan_find_resource(snapkey, RESOURCE_APPL_STATE, ARES_FILE);
	int fd = -1;
	if (fname)
		fd = open(fname, O_CLOEXEC |O_RDONLY);
	free(fname);

	if (-1 == fd){
		arcan_warning("couldn't load / resolve (%s)\n", snapkey);
		lua_pushboolean(ctx, false);
		LUA_ETRACE("restore_target", "could not load file", 1);
	}

	arcan_event ev = {
		.category = EVENT_TARGET,
		.tgt.kind = TARGET_COMMAND_RESTORE
	};
	arcan_frameserver* fsrv = (arcan_frameserver*) state->ptr;
	lua_pushboolean(ctx, ARCAN_OK == arcan_frameserver_pushfd(fsrv, &ev, fd));
	close(fd);

	LUA_ETRACE("restore_target", NULL, 1);
}

static int targetstepframe(lua_State* ctx)
{
	LUA_TRACE("stepframe_target");

	arcan_vobject* vobj;
	arcan_vobj_id tgt = luaL_checkvid(ctx, 1, &vobj);
	vfunc_state* state = arcan_video_feedstate(tgt);
	struct rendertarget* rtgt = arcan_vint_findrt(vobj);

	bool qev = true;
	int nframes = luaL_optnumber(ctx, 2, 1);

/* cascade / repeat call protection */
	if (rtgt){
		if (!FL_TEST(rtgt, TGTFL_READING)){
			agp_request_readback(rtgt->color->vstore);
			FL_SET(rtgt, TGTFL_READING);
		}

/* for rendertargets, we don't want to rely on the synchronous flag
 * for this behavior, so better to use as an argument */
		if (luaL_optbnumber(ctx, 3, false))
			while (FL_TEST(rtgt, TGTFL_READING))
				arcan_vint_pollreadback(rtgt);
	}

/*
 * Recordtargets are a special case as they have both a frameserver feedstate
 * and the output of a rendertarget.  The actual stepframe event will be set by
 * the ffunc handler (arcan_frameserver_backend.c)
 */
	if (state->tag == ARCAN_TAG_FRAMESERV && !rtgt){
		arcan_event ev = {
			.category = EVENT_TARGET,
			.tgt.kind = TARGET_COMMAND_STEPFRAME
		};
		ev.tgt.ioevs[0].iv = nframes;
		ev.tgt.ioevs[1].iv = luaL_optnumber(ctx, 3, 0);
		tgtevent(tgt, ev);
	}

	LUA_ETRACE("stepframe_target", NULL, 0);
}

static int targetsnapshot(lua_State* ctx)
{
	LUA_TRACE("snapshot_target");

	arcan_vobj_id tgt = luaL_checkvid(ctx, 1, NULL);
	const char* snapkey = luaL_checkstring(ctx, 2);

	vfunc_state* state = arcan_video_feedstate(tgt);
	if (!state || state->tag != ARCAN_TAG_FRAMESERV || !state->ptr){
		lua_pushboolean(ctx, false);
		LUA_ETRACE("snapshot_target", "invalid feedstate", 1);
	}
	arcan_frameserver* fsrv = state->ptr;

	char* fname = arcan_expand_resource(snapkey, RESOURCE_APPL_STATE);
	int fd = -1;
	if (fname)
		fd = open(fname, O_CREAT | O_WRONLY |
			O_TRUNC | O_CLOEXEC, S_IRUSR | S_IWUSR);
	arcan_mem_free(fname);

	if (-1 == fd){
		lua_pushboolean(ctx, false);
		LUA_ETRACE("snapshot_target", "couldn't open file", 1);
	}

	arcan_event ev = {
		.category = EVENT_TARGET, .tgt.kind = TARGET_COMMAND_STORE
	};
	lua_pushboolean(ctx, arcan_frameserver_pushfd(fsrv, &ev, fd));
	close(fd);
	LUA_ETRACE("snapshot_target", NULL, 1);
}

static int targetreset(lua_State* ctx)
{
	LUA_TRACE("reset_target");

	arcan_vobj_id vid = luaL_checkvid(ctx, 1, NULL);
	arcan_event ev = {
		.tgt.kind = TARGET_COMMAND_RESET,
		.category = EVENT_TARGET
	};

	tgtevent(vid, ev);

	LUA_ETRACE("reset_target", NULL, 0);
}

static int targetaccept(lua_State* ctx)
{
	LUA_TRACE("accept_target");

	if (!luactx.last_segreq)
		arcan_fatal("accept_target(), only permitted inside a segment_request.\n");

	uint16_t w = luaL_optnumber(ctx, 1, luactx.last_segreq->segreq.width);
	uint16_t h = luaL_optnumber(ctx, 2, luactx.last_segreq->segreq.height);

	vfunc_state* state = arcan_video_feedstate(luactx.last_segreq->source);
	arcan_frameserver* newref = arcan_frameserver_spawn_subsegment(
		(arcan_frameserver*) state->ptr,
		luactx.last_segreq->segreq.kind, w, h,
		luactx.last_segreq->segreq.id
	);
	luactx.last_segreq = NULL;

	if (!newref){
		lua_pushvid(ctx, ARCAN_EID);
		lua_pushvid(ctx, ARCAN_EID);
		LUA_ETRACE("accept_target", "couldn't allocate frameserver", 2);
	}

	lua_pushvid(ctx, newref->vid);
	lua_pushvid(ctx, newref->aid);
	trace_allocation(ctx, "subseg", newref->vid);

	LUA_ETRACE("accept_target", NULL, 2);
}

static int targetalloc(lua_State* ctx)
{
	LUA_TRACE("target_alloc");
	int cb_ind = 2;
	char* pw = NULL;
	size_t pwlen = 0;

	if (lua_type(ctx, 2) == LUA_TSTRING){
		pw = (char*) luaL_checkstring(ctx, 2);
		pwlen = strlen(pw);
		if (pwlen > PP_SHMPAGE_SHMKEYLIM-1){
			arcan_warning(
				"target_alloc(), requested passkey length (%d) exceeds "
				"built-in threshold (%d characters) and will be truncated .\n",
				pwlen, pw);

			pwlen = PP_SHMPAGE_SHMKEYLIM-1;
		}
		else
			cb_ind = 3;
	}

	luaL_checktype(ctx, cb_ind, LUA_TFUNCTION);
	if (lua_iscfunction(ctx, cb_ind))
		arcan_fatal("target_alloc(), callback to C function forbidden.\n");

	lua_pushvalue(ctx, cb_ind);
	intptr_t ref = luaL_ref(ctx, LUA_REGISTRYINDEX);

	int tag = 0;
	int segid = SEGID_UNKNOWN;

	if (lua_type(ctx, cb_ind+1) == LUA_TNUMBER)
		tag = lua_tonumber(ctx, cb_ind+1);
	else if (lua_type(ctx, cb_ind+1) == LUA_TSTRING){
		const char* msg = lua_tostring(ctx, cb_ind+1);
/* only type explicitly supported now */
		if (strcmp(msg, "debug") == 0)
			segid = SEGID_DEBUG;
		else if (strcmp(msg, "accessibility") == 0)
			segid = SEGID_ACCESSIBILITY;
		else
			arcan_warning("target_alloc(), unaccepted segid "
				"type-string (%s), allowed: debug, accessibility\n", msg);
	}
	else
		;

	arcan_frameserver* newref = NULL;
	const char* key = "";

/*
 * allocate new key or give to preexisting frameserver?
 */
	if (lua_type(ctx, 1) == LUA_TSTRING){
		key = luaL_checkstring(ctx, 1);
		size_t keylen = strlen(key);
		if (0 == keylen || keylen > 30)
			arcan_fatal("target_alloc(), invalid listening key (%s), "
				"length (%d) should be , 0 < n < 31\n", keylen);

/*
 * if we are in the handler of a target_alloc call,
 * and a new one is issued, the connection-point will be re-used
 * without closing / unlinking.
 */
		for (const char* pos = key; *pos; pos++)
			if (!isalnum(*pos) && *pos != '_' && *pos != '-')
				arcan_fatal("target_alloc(%s), only"
					" aZ_ are permitted in names.\n", key);

		if (luactx.pending_socket_label &&
			strcmp(key, luactx.pending_socket_label) == 0){
			newref = arcan_frameserver_listen_external(
				key, luactx.pending_socket_descr);
			arcan_mem_free(luactx.pending_socket_label);
			luactx.pending_socket_label = NULL;
		}
		else
			newref = arcan_frameserver_listen_external(key, -1);

		if (!newref){
			LUA_ETRACE("target_alloc", "couldn't listen on external", 0);
		}
	}
	else {
		arcan_vobj_id srcfsrv = luaL_checkvid(ctx, 1, NULL);
		vfunc_state* state = arcan_video_feedstate(srcfsrv);

		if (state && state->tag == ARCAN_TAG_FRAMESERV && state->ptr)
			newref = arcan_frameserver_spawn_subsegment(
				(arcan_frameserver*) state->ptr, segid, 0, 0, tag);
		else
			arcan_fatal("target_alloc() specified source ID doesn't "
				"contain a frameserver\n.");
	}

	newref->tag = ref;

	if (pw)
		memcpy(newref->clientkey, pw, pwlen);

	lua_pushvid(ctx, newref->vid);
	lua_pushaid(ctx, newref->aid);
	trace_allocation(ctx, "target", newref->vid);

	LUA_ETRACE("target_alloc", NULL, 2);
}

static int targetlaunch(lua_State* ctx)
{
	LUA_TRACE("launch_target");
	arcan_configid cid = BAD_CONFIG;
	size_t rc = 0;
	int lmode;

	if (lua_type(ctx, 1) == LUA_TSTRING){
		cid = arcan_db_configid(dbhandle, arcan_db_targetid(dbhandle,
			luaL_checkstring(ctx, 1), NULL), luaL_optstring(ctx, 2, "default"));
		lmode = luaL_optnumber(ctx, 3, LAUNCH_INTERNAL);
	}
	else
		lmode = luaL_checknumber(ctx, 2);

	if (lmode != LAUNCH_EXTERNAL && lmode != LAUNCH_INTERNAL)
		arcan_fatal("launch_target(), invalid mode -- expected LAUNCH_INTERNAL "
			" or LAUNCH_EXTERNAL ");

	intptr_t ref = find_lua_callback(ctx);

	struct arcan_strarr argv, env, libs = {0};
	enum DB_BFORMAT bfmt;
	argv = env = libs;

	char* exec = arcan_db_targetexec(dbhandle, cid,
		&bfmt, &argv, &env, &libs);

/* means strarrs won't be populated */
	if (!exec){
		arcan_warning("launch_target(), failed -- invalid configuration");
		LUA_ETRACE("launch_target", "invalid configuration", 0);
	}

/* external launch */
	if (lmode == 0){
		if (bfmt != BFRM_EXTERN){
			arcan_warning("launch_target(), failed -- binary format not suitable "
				" for external launch.");
			goto cleanup;
		}

		int retc = EXIT_FAILURE;
		unsigned long tv = arcan_target_launch_external(
			exec, &argv, &env, &libs, &retc);
		lua_pushnumber(ctx, retc);
		lua_pushnumber(ctx, tv);
		rc = 2;
		goto cleanup;
	}

	arcan_frameserver* intarget = NULL;

	switch (bfmt){
	case BFRM_BIN:
	case BFRM_SHELL:
		intarget = arcan_target_launch_internal(exec, &argv, &env, &libs);
	break;

	case BFRM_LWA:
/* FIXME lookup arcan_lwa binary, and feed that as the executable, this will be
 * more prominent when we have a package format going.  There's also the
 * problem of namespacing, but that could probably be fixed just using the env-
 * */
		arcan_warning("bfrm_lwa() not yet supported\n");
	break;

	case BFRM_RETRO:
		if (lmode != 1){
			arcan_warning("launch_target(), configuration specified game format"
			" which is only possible in internal- mode.");
			goto cleanup;
		}

/* retro want a specific format where core=exec:resource=argv[1] */
		intarget = arcan_frameserver_alloc();
		intarget->tag = ref;
		struct frameserver_envp args = {
			.use_builtin = true,
			.args.builtin.mode = "game"
		};

		char* expbuf[] = {colon_escape(strdup(exec)),
			argv.count > 1 ? colon_escape(strdup(argv.data[1])) : NULL,
			argv.count > 2 ? colon_escape(strdup(argv.data[2])) : NULL,
			NULL
		};
		arcan_expand_namespaces(expbuf);

		char* argstr;
		if (-1 == asprintf(&argstr, "core=%s%s%s%s%s", expbuf[0],
			expbuf[1] ? ":resource=" : "", expbuf[1] ? expbuf[1] : "",
			expbuf[1] ? ":syspath=" : "", expbuf[2] ? expbuf[2] : "")
		)
			argstr = NULL;

		args.args.builtin.resource = argstr;

		if (!fsrv_ok||arcan_frameserver_spawn_server(intarget, &args) != ARCAN_OK){
			arcan_frameserver_free(intarget);
			intarget = NULL;
		}
		free(argstr);
		free(expbuf[0]);
		free(expbuf[1]);
	break;

	default:
		arcan_fatal("launch_target(), database inconsistency, unknown "
			"binary format encountered.\n");
	}

	if (intarget){
		arcan_video_objectopacity(intarget->vid, 0.0, 0);

/* same as with launch_avfeed, invoke the event handler with the
 * preroll event as a means for queueing up initial states */
		do_preroll(ctx, ref, intarget->vid, intarget->aid);
		lua_pushvid(ctx, intarget->vid);
		lua_pushaid(ctx, intarget->aid);
		trace_allocation(ctx, "launch", intarget->vid);
		arcan_db_launch_status(dbhandle, cid, true);
		rc = 2;
	}
	else
		arcan_db_launch_status(dbhandle, cid, false);

cleanup:
	arcan_mem_freearr(&argv);
	arcan_mem_freearr(&env);
	arcan_mem_freearr(&libs);
	arcan_mem_free(exec);

	LUA_ETRACE("launch_target", NULL, rc);
}

static int rendertargetforce(lua_State* ctx)
{
	LUA_TRACE("rendertarget_forceupdate");

	arcan_vobject* vobj;
	arcan_vobj_id vid = luaL_checkvid(ctx, 1, &vobj);
	struct rendertarget* rtgt = arcan_vint_findrt(vobj);
	if (!rtgt)
		arcan_fatal("rendertarget_forceupdate(), specified vid "
			"does not reference a rendertarget");

	if (lua_isnumber(ctx, 2)){
		rtgt->refresh = luaL_checknumber(ctx, 2);
		rtgt->refreshcnt = abs(rtgt->refresh);

		if (lua_isnumber(ctx, 3)){
			rtgt->readback = luaL_checknumber(ctx, 3);
			rtgt->readcnt = abs(rtgt->readback);
		}
	}
	else if (ARCAN_OK != arcan_video_forceupdate(vid))
		arcan_fatal("rendertarget_forceupdate() failed on vid");

	LUA_ETRACE("rendertarget_forceupdate", NULL, 0);
}

static int rendertarget_vids(lua_State* ctx)
{
	LUA_TRACE("rendertarget_vids");
	arcan_vobject* vobj;
	arcan_vobj_id vid = luaL_checkvid(ctx, 1, &vobj);
	struct rendertarget* rtgt = arcan_vint_findrt(vobj);

	if (!rtgt)
		arcan_fatal("rendertarget_vids(), specified vid "
			"does not reference a rendertarget");

/* build a table here, we do not supply a callback function due to the
 * invalidation- cascade tracking that would be needed to guarantee that
 * rendertarget- modifications from callback would be safe */
	lua_newtable(ctx);

	int i = 1, top = lua_gettop(ctx);
	arcan_vobject_litem* current = rtgt->first;
	while(current){
		lua_pushnumber(ctx, i++);
		lua_pushvid(ctx, current->elem->cellid);
		lua_rawset(ctx, top);
		current = current->next;
	}

	LUA_ETRACE("rendertarget_vids", NULL, 1);
}

static int rendernoclear(lua_State* ctx)
{
	LUA_TRACE("rendertarget_noclear");
	arcan_vobj_id did = luaL_checkvid(ctx, 1, NULL);
	bool clearfl = luaL_checkbnumber(ctx, 2);

	lua_pushboolean(ctx,
		arcan_video_rendertarget_setnoclear(did, clearfl) == ARCAN_OK);

	LUA_ETRACE("rendertarget_noclear", NULL, 1);
}

static int renderdetach(lua_State* ctx)
{
	LUA_TRACE("rendertarget_detach");
	arcan_vobj_id did = luaL_checkvid(ctx, 1, NULL);
	arcan_vobj_id sid = luaL_checkvid(ctx, 2, NULL);

	arcan_video_detachfromrendertarget(did, sid);
	LUA_ETRACE("rendertarget_detach", NULL, 0);
}

static int setdefattach(lua_State* ctx)
{
	LUA_TRACE("set_context_attachment");
	arcan_vobj_id did = luavid_tovid(luaL_optnumber(ctx, 1, ARCAN_EID));
	if (did != ARCAN_EID)
		arcan_video_defaultattachment(did);

	lua_pushvid(ctx, arcan_video_currentattachment());
	LUA_ETRACE("set_context_attachment", NULL, 1);
}

static int renderattach(lua_State* ctx)
{
	LUA_TRACE("rendertarget_attach");

	arcan_vobj_id did = luaL_checkvid(ctx, 1, NULL);
	arcan_vobj_id sid = luaL_checkvid(ctx, 2, NULL);
	int detach = luaL_checkint(ctx, 3);

	if (detach != RENDERTARGET_DETACH && detach != RENDERTARGET_NODETACH){
		arcan_fatal("renderattach(%d) invalid arg 3, expected "
			"RENDERTARGET_DETACH or RENDERTARGET_NODETACH\n", detach);
	}

/* arcan_video_attachtorendertarget already has pretty aggressive checks */
	arcan_video_attachtorendertarget(did, sid, detach == RENDERTARGET_DETACH);
	LUA_ETRACE("rendertarget_attach", NULL, 0);
}

static int renderset(lua_State* ctx)
{
	LUA_TRACE("define_rendertarget");

	arcan_vobj_id did = luaL_checkvid(ctx, 1, NULL);
	int nvids = lua_rawlen(ctx, 2);
	int detach = luaL_optint(ctx, 3, RENDERTARGET_DETACH);
	int scale = luaL_optint(ctx, 4, RENDERTARGET_NOSCALE);
	int rate = luaL_optint(ctx, 5, -1);
	int format = luaL_optint(ctx, 6, RENDERFMT_COLOR);

	if (detach != RENDERTARGET_DETACH && detach != RENDERTARGET_NODETACH){
		arcan_fatal("renderset(%d) invalid arg 3, expected "
			"RENDERTARGET_DETACH or RENDERTARGET_NODETACH\n", detach);
	}

	if (scale != RENDERTARGET_SCALE && scale != RENDERTARGET_NOSCALE){
		arcan_fatal("renderset(%d) invalid arg 4, expected "
			"RENDERTARGET_SCALE or RENDERTARGET_NOSCALE\n", scale);
	}

	if (nvids > 0){
		arcan_video_setuprendertarget(did,
			0, rate, scale == RENDERTARGET_SCALE, format);

		for (size_t i = 0; i < nvids; i++){
			lua_rawgeti(ctx, 2, i+1);
			arcan_vobj_id setvid = luavid_tovid( lua_tonumber(ctx, -1) );
			lua_pop(ctx, 1);
			arcan_video_attachtorendertarget(
				did, setvid, detach == RENDERTARGET_DETACH);
		}

		LUA_ETRACE("define_rendertarget", NULL, 0);
	}
	else{
		arcan_warning("renderset(%d, %d) - "
		"	refusing to define empty renderset.\n");
		LUA_ETRACE("define_rendertarget", "empty renderset", 0);
	}
}

struct proctarget_src {
	lua_State* ctx;
	uintptr_t cbfun;
};

enum hgram_pack {
	HIST_DIRTY = 0,
	HIST_SPLIT = 1,
	HIST_MERGE,
	HIST_MERGE_NOALPHA
};

struct rn_userdata {
	av_pixel* bufptr;
	int width, height;
	size_t nelem;

	unsigned bins[1024];
	float nf[4];

	bool valid;
	enum hgram_pack packing;
};

static void packing_lut(enum hgram_pack mode, int* dst)
{
	int otbl_separate[4] = {0, 256, 512, 768};
	int otbl_mergeall[4] = {0,   0,   0,   0};
	int otbl_mergergb[4] = {0,   0,   0, 768};
	int* otbl;

/* pick offsets based on desired packing mode */
	switch (mode){
	case HIST_DIRTY:
	case HIST_SPLIT: otbl = otbl_separate; break;
	case HIST_MERGE: otbl = otbl_mergeall; break;
	case HIST_MERGE_NOALPHA:
	default:
		otbl = otbl_mergergb; break;
	}

	memcpy(dst, otbl, sizeof(int) * 4);
}

static void procimage_buildhisto(struct rn_userdata* ud, enum hgram_pack pack)
{
	if (ud->packing == pack)
		return;

	av_pixel* img = ud->bufptr;
	memset(ud->bins, '\0', sizeof(ud->bins));

	int otbl[4];
	packing_lut(pack, otbl);

	ud->packing = pack;

/* populate bins with frequency */
	for (size_t row = 0; row < ud->height; row++)
		for (size_t col = 0; col < ud->width; col++){
			size_t ofs = row * ud->width + col;
			uint8_t rgba[4];
			RGBA_DECOMP(img[ofs], &rgba[0], &rgba[1], &rgba[2], &rgba[3]);
			ud->bins[otbl[0] + rgba[0]]++;
			ud->bins[otbl[1] + rgba[1]]++;
			ud->bins[otbl[2] + rgba[2]]++;
			ud->bins[otbl[3] + rgba[3]]++;
		}

/* update limits for each bin, might be used to normalize */
	float* n = ud->nf;
	for (size_t i = 0; i <256; i++){
		n[0] = n[0] < ud->bins[otbl[0] + i] ? ud->bins[otbl[0] + i] : n[0];
		n[1] = n[1] < ud->bins[otbl[1] + i] ? ud->bins[otbl[1] + i] : n[1];
		n[2] = n[2] < ud->bins[otbl[2] + i] ? ud->bins[otbl[2] + i] : n[2];
		n[3] = n[3] < ud->bins[otbl[3] + i] ? ud->bins[otbl[3] + i] : n[3];
	}
}

static int procimage_lookup(lua_State* ctx)
{
	LUA_TRACE("procimage:frequency");
	struct rn_userdata* ud = luaL_checkudata(ctx, 1, "calcImage");

	ssize_t bin = luaL_checknumber(ctx, 2);
	if (bin < 0 || bin >= 256)
		arcan_fatal("calcImage:frequency, invalid bin %d specified (0..255).\n");

	enum hgram_pack pack = luaL_optnumber(ctx, 3, HIST_SPLIT);
	bool norm = luaL_optbnumber(ctx, 4, true) != 0;

/* we can permit out of scope if we have a valid cached packing scheme */
	if (ud->valid == false)
		arcan_fatal("calcImage:frequency, calctarget object called "
			"out of scope.\n");

	procimage_buildhisto(ud, pack);

	int ofs[4];
	packing_lut(pack, ofs);

	if (norm){
		lua_pushnumber(ctx, (float)ud->bins[ofs[0]+bin] / (ud->nf[0] + EPSILON));
		lua_pushnumber(ctx, (float)ud->bins[ofs[1]+bin] / (ud->nf[1] + EPSILON));
		lua_pushnumber(ctx, (float)ud->bins[ofs[2]+bin] / (ud->nf[2] + EPSILON));
		lua_pushnumber(ctx, (float)ud->bins[ofs[3]+bin] / (ud->nf[3] + EPSILON));
	}
	else {
		lua_pushnumber(ctx, (float)ud->bins[ofs[0]+bin]);
		lua_pushnumber(ctx, (float)ud->bins[ofs[1]+bin]);
		lua_pushnumber(ctx, (float)ud->bins[ofs[2]+bin]);
		lua_pushnumber(ctx, (float)ud->bins[ofs[3]+bin]);
	}
	LUA_ETRACE("procimage:frequency", NULL, 4);
}

static int procimage_histo(lua_State* ctx)
{
	LUA_TRACE("procimage:histogram_impose");
	struct rn_userdata* ud = luaL_checkudata(ctx, 1, "calcImage");

	if (ud->valid == false)
		arcan_fatal("calcImage:histogram_impose, "
			"calctarget object called out of scope\n");

	arcan_vobject* vobj;
	luaL_checkvid(ctx, 2, &vobj);

	if (!vobj->vstore || vobj->vstore->txmapped == TXSTATE_OFF ||
		!vobj->vstore->vinf.text.raw)
		arcan_fatal("calcImage:histogram_impose, "
			"destination vstore must have a valid textured backend.\n");

	if (vobj->vstore->w < 256)
		arcan_fatal("calcImage:histogram_impose, "
			"destination vstore width need to be >=256.\n");

/* generate frequency tables, pack, normalize and impose */
	int packing = luaL_optnumber(ctx, 3, HIST_MERGE);
	av_pixel* base = (av_pixel*) vobj->vstore->vinf.text.raw;
	int lut[4];
	packing_lut(packing, lut);

	float n[4];
	procimage_buildhisto(ud, packing);

	if (luaL_optbnumber(ctx, 4, true)){
		n[0] = ud->nf[0] + EPSILON;
		n[1] = ud->nf[1] + EPSILON;
		n[2] = ud->nf[2] + EPSILON;
		n[3] = ud->nf[3] + EPSILON;
	}
	else{
		n[0] = n[1] = n[2] = n[3] = ud->width * ud->height;
	}

	switch (packing){
	case HIST_SPLIT:
		for (size_t j = 0; j < 256; j++){
			float r = (float)ud->bins[j + lut[0]] / n[0] * 255.0;
			float g = (float)ud->bins[j + lut[1]] / n[1] * 255.0;
			float b = (float)ud->bins[j + lut[2]] / n[2] * 255.0;
			float a = (float)ud->bins[j + lut[3]] / n[3] * 255.0;
			base[j] = RGBA(r,g,b,a);
		}
	break;
	case HIST_MERGE:
	case HIST_MERGE_NOALPHA:
		for (size_t j = 0; j < 256; j++){
			uint8_t val = (float)ud->bins[j] / n[0] * 255.0;
			base[j] = RGBA(val, val, val, 0xff);
		}
	break;
	default:
		arcan_fatal("calcImage:histogram_impose, unknown packing mode. "
			"Allowed: HISTOGRAM_(SPLIT, MERGE, MERGE_NOALPHA)\n");
	}

	agp_update_vstore(vobj->vstore, true);

	LUA_ETRACE("procimage:histogram_impose", NULL, 0);
}

static int procimage_get(lua_State* ctx)
{
	LUA_TRACE("procimage:get");
	struct rn_userdata* ud = luaL_checkudata(ctx, 1, "calcImage");
	if (ud->valid == false)
		arcan_fatal("calcImage:get, calctarget object called out of scope\n");

	int x = luaL_checknumber(ctx, 2);
	int y = luaL_checknumber(ctx, 3);

	if (x >= ud->width || y >= ud->height){
		arcan_fatal("calcImage:get, requested coordinates out of range, "
			"source: %d * %d, requested: %d, %d\n",
			ud->width, ud->height, x, y);
	}

	av_pixel* img = ud->bufptr;
	uint8_t r,g,b,a;
	RGBA_DECOMP(img[y * ud->width + x], &r, &g, &b, &a);

	int nch = luaL_optnumber(ctx, 4, 1);
	if (nch <= 0 || nch > 4)
		arcan_fatal("calcImage:get, invalid number of channels, "
			"requested: %d, valid(1..4)\n", nch);

	if (nch >= 1)
		lua_pushnumber(ctx, r);

	if (nch >= 2)
		lua_pushnumber(ctx, g);

	if (nch >= 3)
		lua_pushnumber(ctx, b);

	if (nch >= 4)
		lua_pushnumber(ctx, a);

	LUA_ETRACE("procimage:get", NULL, nch);
}

enum arcan_ffunc_rv arcan_lua_proctarget FFUNC_HEAD
{
	if (cmd == FFUNC_DESTROY){
		free(state.ptr);
		return 0;
	}

	if (cmd != FFUNC_READBACK)
		return 0;

/*
 * The buffer that comes from proctarget is special (gpu driver
 * maps it into our address space, gdb and friends won't understand.
 * define this if you need the speed-up of one less copy at the
 * expense of delaying mem issue detection.
 */
#ifdef ARCAN_LUA_CALCTARGET_NOSCRAP
	static void* scrapbuf = buf;

#else
	static void* scrapbuf;
	static size_t scrapbuf_sz;

	if (!scrapbuf || scrapbuf_sz < buf_sz){
		arcan_mem_free(scrapbuf);
		scrapbuf = arcan_alloc_mem(buf_sz, ARCAN_MEM_BINDING,
			0, ARCAN_MEMALIGN_PAGE);

		if (scrapbuf)
			scrapbuf_sz = buf_sz;
		else
			return 0;
	}

/*
 * Monitor these calls closely, experienced wild crashes here
 * in the past.
 */
	if ( (uintptr_t)buf % system_page_size != 0 &&
		((uintptr_t)scrapbuf % system_page_size != 0)){
		volatile uint32_t* inbuf = (uint32_t*) buf;
		uint32_t* outbuf = (uint32_t*) scrapbuf;

		for (size_t i = 0; i < width * height; i++)
			outbuf[i] = inbuf[i];
	}
	else {
		memcpy(scrapbuf, buf, buf_sz);
	}
#endif

	struct proctarget_src* src = state.ptr;
	lua_rawgeti(src->ctx, LUA_REGISTRYINDEX, src->cbfun);

	struct rn_userdata* ud = lua_newuserdata(src->ctx,
		sizeof(struct rn_userdata));
	memset(ud, '\0', sizeof(struct rn_userdata));
	luaL_getmetatable(src->ctx, "calcImage");
	lua_setmetatable(src->ctx, -2);

	ud->bufptr = scrapbuf;
	ud->width = width;
	ud->height = height;
	ud->nelem = width * height;
	ud->valid = true;
	ud->packing = HIST_DIRTY;

	luactx.cb_source_kind = CB_SOURCE_IMAGE;

 	lua_pushnumber(src->ctx, width);
	lua_pushnumber(src->ctx, height);
	wraperr(src->ctx, lua_pcall(src->ctx, 3, 0, 0), "proctarget_cb");

/*
 * Even if the lua function maintains a reference to this userdata,
 * we know that it's accessed outside scope and can put a fatal error on it.
 */
	luactx.cb_source_kind = CB_SOURCE_NONE;
	ud->valid = false;

	return 0;
}

static int imagestorage(lua_State* ctx)
{
	LUA_TRACE("image_access_storage");

	arcan_vobject* vobj;
	luaL_checkvid(ctx, 1, &vobj);

	if (vobj->vstore->txmapped != TXSTATE_TEX2D){
		arcan_warning("image_access_storage(), referenced object "
			"must have a textured backing store.");
		lua_pushboolean(ctx, false);
		LUA_ETRACE("image_access_storage", NULL, 1);
	}

	if (!vobj->vstore->vinf.text.raw){
		arcan_warning("image_access_storage(), referenced object "
			"does not have a valid backing store.");
		lua_pushboolean(ctx, false);
		LUA_ETRACE("image_access_storage", NULL, 1);
	}

	if (lua_isfunction(ctx, 2) && !lua_iscfunction(ctx, 2))
		lua_pushvalue(ctx, 2);
	else
		arcan_fatal("image_access_storage(), must specify a valid "
			"lua function as second argument.");

/*
 * reuse the calctarget_ approach so that we don't have to
 * create the convenience and statistics functions and context
 * again.
 */
	struct rn_userdata* ud = lua_newuserdata(ctx, sizeof(struct rn_userdata));
	memset(ud, '\0', sizeof(struct rn_userdata));
	ud->bufptr = vobj->vstore->vinf.text.raw;
	ud->width = vobj->vstore->w;
	ud->height = vobj->vstore->h;
	ud->nelem = ud->width * ud->height;
	ud->valid = true;
	ud->packing = HIST_DIRTY;
	luaL_getmetatable(ctx, "calcImage");
	lua_setmetatable(ctx, -2);

	lua_pushnumber(ctx, ud->width);
	lua_pushnumber(ctx, ud->height);

	wraperr(ctx, lua_pcall(ctx, 3, 0, 0), "proctarget_cb");

	lua_pushboolean(ctx, true);
	LUA_ETRACE("image_access_storage", NULL, 1);
}

static int spawn_recsubseg(lua_State* ctx,
	arcan_vobj_id did, arcan_vobj_id dfsrv, int naids,
	arcan_aobj_id* aidlocks)
{
	arcan_vobject* vobj = arcan_video_getobject(dfsrv);
	arcan_frameserver* fsrv = vobj->feed.state.ptr;

	if (!fsrv || vobj->feed.state.tag != ARCAN_TAG_FRAMESERV){
		arcan_fatal("spawn_recsubseg() -- " FATAL_MSG_FRAMESERV);
	}

	arcan_frameserver* rv =
		arcan_frameserver_spawn_subsegment(fsrv, SEGID_ENCODER, 0, 0, 0);

	if(rv){
		vfunc_state fftag = {
			.tag = ARCAN_TAG_FRAMESERV,
			.ptr = rv
		};

		if (lua_isfunction(ctx, 9) && !lua_iscfunction(ctx, 9)){
			lua_pushvalue(ctx, 9);
			rv->tag = luaL_ref(ctx, LUA_REGISTRYINDEX);
		}

/* shmpage prepared, force dimensions based on source object
 * using a single audio/video buffer */
		arcan_vobject* dobj = arcan_video_getobject(did);
		struct arcan_shmif_page* shmpage = rv->shm.ptr;
		shmpage->w = dobj->vstore->w;
		shmpage->h = dobj->vstore->h;
		rv->vbuf_cnt = rv->abuf_cnt = 1;
		arcan_shmif_mapav(shmpage, rv->vbufs, 1, dobj->vstore->w *
			dobj->vstore->h * sizeof(shmif_pixel), rv->abufs, 1, 32768);
		arcan_video_alterfeed(did, FFUNC_AVFEED, fftag);

/* similar restrictions and problems as in spawn_recfsrv */
		rv->alocks = aidlocks;
		arcan_aobj_id* base = aidlocks;
			while(base && *base){
			void* hookfun;
			arcan_audio_hookfeed(*base++, rv, arcan_frameserver_avfeedmon, &hookfun);
		}

		if (naids > 1)
			arcan_frameserver_avfeed_mixer(rv, naids, aidlocks);

		lua_pushvid(ctx, rv->vid);
		trace_allocation(ctx, "encode", rv->vid);
		return 1;
	}

	arcan_warning("spawn_recsubseg() -- operation failed, "
		"couldn't attach output segment.\n");
	return 0;
}

static int spawn_recfsrv(lua_State* ctx,
	arcan_vobj_id did, arcan_vobj_id dfsrv, int naids,
	arcan_aobj_id* aidlocks,
	const char* argl, const char* resf)
{
	arcan_frameserver* mvctx = arcan_frameserver_alloc();
	arcan_vobject* dobj = arcan_video_getobject(did);

	mvctx->vid  = did;

	/* in order to stay backward compatible API wise,
 * the load_movie with function callback will always need to specify
 * loop condition. (or we can switch to heuristic stack management) */
	if (lua_isfunction(ctx, 9) && !lua_iscfunction(ctx, 9)){
		lua_pushvalue(ctx, 9);
		mvctx->tag = luaL_ref(ctx, LUA_REGISTRYINDEX);
	}

	struct frameserver_envp args = {
		.use_builtin = true,
		.custom_feed = true,
		.args.builtin.mode = "encode",
		.args.builtin.resource = argl,
		.init_w = dobj->vstore->w,
		.init_h = dobj->vstore->h
	};

	size_t vbuf_sz = args.init_w * args.init_h * sizeof(shmif_pixel);
/*
 * chicken and egg, need the size to map the buffer and need the buffer
 * to map the size -- but not really, _mapav won't read/write. This is
 * safe as long as an implementation of _mapav matches the one in posix/shmop
 */
	mvctx->shm.shmsize = arcan_shmif_mapav(
		(struct arcan_shmif_page*) &args, NULL, 1, vbuf_sz, NULL, 1, 32768);

/* we use a special feed function meant to flush audiobuffer +
 * a single video frame for encoding */
	vfunc_state fftag = {
		.tag = ARCAN_TAG_FRAMESERV,
		.ptr = mvctx
	};
	arcan_video_alterfeed(did, FFUNC_AVFEED, fftag);

	if (!fsrv_ok||arcan_frameserver_spawn_server(mvctx, &args) != ARCAN_OK){
		free(mvctx);
		return 0;
	}

/* we define the size of the recording to be that of the storage
 * of the rendertarget vid, this should be allocated through fill_surface */
	struct arcan_shmif_page* shmpage = mvctx->shm.ptr;
	shmpage->w = dobj->vstore->w;
	shmpage->h = dobj->vstore->h;

	arcan_shmif_mapav(shmpage, mvctx->vbufs, 1, vbuf_sz, mvctx->abufs, 1, 32768);
	shmpage->abufsize = 32768;

/* pushing the file descriptor signals the frameserver to start receiving
 * (and use the proper dimensions), it is permitted to close and push another
 * one to the same session, with special treatment for "dumb" resource names
 * or streaming sessions */
	int fd = 0;

/* currently we allow null- files and failed lookups to be pushed for legacy
 * reasons as the trigger for the frameserver to started recording was when
 * recieving the fd to work with */
	if (strstr(args.args.builtin.resource,
		"container=stream") != NULL || strlen(resf) == 0)
		fd = open(NULFILE, O_WRONLY | O_CLOEXEC);
	else {
		char* fn = arcan_expand_resource(resf, RESOURCE_APPL_TEMP);

/* it is currently allowed to "record over" an existing file without forcing
 * the caller to use zap_resource first, this should possibly be reconsidered*/
		fd = open(fn, O_CREAT | O_RDWR, S_IRWXU);
		if (-1 == fd){
			arcan_warning("couldn't create output (%s), "
				"recorded data will be lost\n", fn);
			fd = open(NULFILE, O_WRONLY | O_CLOEXEC);
		}

		arcan_mem_free(fn);
	}

	if (fd){
		arcan_event ev = {
			.category = EVENT_TARGET, .tgt.kind = TARGET_COMMAND_STORE
		};
		lua_pushboolean(ctx, arcan_frameserver_pushfd(mvctx, &ev, fd));
		close(fd);
	}

	mvctx->alocks = aidlocks;

/*
 * lastly, lock each audio object and forcibly attach the frameserver as a
 * monitor. NOTE that this currently doesn't handle the case where we we set up
 * multiple recording sessions sharing audio objects.
 */
	arcan_aobj_id* base = mvctx->alocks;
	while(base && *base){
		void* hookfun;
		arcan_audio_hookfeed(*base++, mvctx,
			arcan_frameserver_avfeedmon, &hookfun);
	}

/*
 * if we have several input audio sources, we need to set up an intermediate
 * mixing system, that accumulates samples from each audio source monitor,
 * and emitts a mixed buffer. This requires that the audio sources operate at
 * the same rate and buffering will converge on the biggest- buffer audio source
 */
	if (naids > 1)
		arcan_frameserver_avfeed_mixer(mvctx, naids, aidlocks);

	tgtevent(did, (arcan_event){
		.category = EVENT_TARGET,
		.tgt.kind = TARGET_COMMAND_ACTIVATE
	});

	return 0;
}

static int procset(lua_State* ctx)
{
	LUA_TRACE("define_calctarget");

/* similar in setup to renderset,
 * but fewer arguments and takes a processing callback */
	arcan_vobj_id did = luaL_checkvid(ctx, 1, NULL);
	luaL_checktype(ctx, 2, LUA_TTABLE);
	int nvids = lua_rawlen(ctx, 2);
	int detach = luaL_checkint(ctx, 3);
	int scale = luaL_checkint(ctx, 4);
	int pollrate = luaL_checkint(ctx, 5);

	if (nvids <= 0)
		arcan_fatal("define_calctarget(), no source VIDs specified, second "
			" argument should be an indexed table with >= 1 valid VIDs.");

	if (detach != RENDERTARGET_DETACH && detach != RENDERTARGET_NODETACH){
		arcan_warning("define_calctarget(%d) invalid arg 3, expected"
			"	RENDERTARGET_DETACH or RENDERTARGET_NODETACH\n", detach);
		goto cleanup;
	}

	if (scale != RENDERTARGET_SCALE && scale != RENDERTARGET_NOSCALE){
		arcan_warning("define_calctarget(%d) invalid arg 4, "
			"expected RENDERTARGET_SCALE or RENDERTARGET_NOSCALE\n", scale);
		goto cleanup;
	}

	if (ARCAN_OK != (arcan_video_setuprendertarget(did,
		pollrate, pollrate, scale == RENDERTARGET_SCALE, RENDERTARGET_COLOR)))
		arcan_fatal("define_calctarget() couldn't setup rendertarget");

	for (size_t i = 0; i < nvids; i++){
		lua_rawgeti(ctx, 2, i+1);
		arcan_vobj_id setvid = luavid_tovid( lua_tointeger(ctx, -1) );
		lua_pop(ctx, 1);

		if (setvid == ARCAN_VIDEO_WORLDID)
				arcan_fatal("define_calctarget(), WORLDID is not a valid "
					"data source, use null_surface with image_sharestorage.\n");

		arcan_video_attachtorendertarget(
			did, setvid, detach == RENDERTARGET_DETACH);
	}

	struct proctarget_src* cbsrc = arcan_alloc_mem(sizeof(struct proctarget_src),
		ARCAN_MEM_VTAG, ARCAN_MEM_BZERO, ARCAN_MEMALIGN_NATURAL);

	cbsrc->ctx = ctx;
	cbsrc->cbfun = 0;

	if (lua_isfunction(ctx, 6) && !lua_iscfunction(ctx, 6)){
		lua_pushvalue(ctx, 6);
		cbsrc->cbfun = luaL_ref(ctx, LUA_REGISTRYINDEX);
	}

	vfunc_state fftag = {
		.tag = ARCAN_TAG_CUSTOMPROC,
		.ptr = (void*) cbsrc
	};
	arcan_video_alterfeed(did, FFUNC_LUA_PROC, fftag);

cleanup:
	LUA_ETRACE("define_calctarget", NULL, 0);
}

static int nulltarget(lua_State* ctx)
{
	LUA_TRACE("define_nulltarget");
	arcan_vobject* dobj;
	arcan_vobj_id did = luaL_checkvid(ctx, 1, &dobj);

	vfunc_state* state = arcan_video_feedstate(did);
	if (state->tag != ARCAN_TAG_FRAMESERV)
		arcan_fatal("define_nulltarget(), nulltarget (1) " FATAL_MSG_FRAMESERV);

	arcan_frameserver* rv =
		arcan_frameserver_spawn_subsegment(
			(arcan_frameserver*) state->ptr, SEGID_ENCODER, 1, 1, 0);

	if (!rv){
		lua_pushvid(ctx, ARCAN_EID);
		LUA_ETRACE("define_nulltarget", "no subsegment", 1);
	}

	vfunc_state fftag = {
		.tag = ARCAN_TAG_FRAMESERV,
		.ptr = rv
	};

/* nullframe does not do any audio/video polling but still maintains
 * the event-loop so it can be used to push messages etc. */
	arcan_video_alterfeed(rv->vid, FFUNC_NULLFRAME, fftag);
	rv->tag = find_lua_callback(ctx);
	lua_pushvid(ctx, rv->vid);
	LUA_ETRACE("define_nulltarget", NULL, 1);
}

static int feedtarget(lua_State* ctx)
{
	LUA_TRACE("define_feedtarget");
	arcan_vobject* dobj, (* sobj);
	arcan_vobj_id did = luaL_checkvid(ctx, 1, &dobj);
	arcan_vobj_id sid = luaL_checkvid(ctx, 2, &sobj);

	vfunc_state* state = arcan_video_feedstate(did);
	if (state->tag != ARCAN_TAG_FRAMESERV)
		arcan_fatal("define_feedtarget() feedtarget (1) " FATAL_MSG_FRAMESERV);
/*
 * trick here is to set up as a "normal" recordtarget,
 * but where we simply sample one object and use the offline vstore --
 * essentially for when we want to forward the unaltered input of
 * one frameserver as a subsegment to another
 */
	arcan_frameserver* rv =
		arcan_frameserver_spawn_subsegment(
			(arcan_frameserver*)state->ptr, SEGID_ENCODER,
			sobj->vstore->w, sobj->vstore->h, 0
		);

	if (!rv){
		lua_pushvid(ctx, ARCAN_EID);
		LUA_ETRACE("define_feedtarget", "no subsegment", 1);
	}

	vfunc_state fftag = {
		.tag = ARCAN_TAG_FRAMESERV,
		.ptr = rv
	};

/* shmpage prepared, force dimensions based on source object */
	arcan_video_shareglstore(sid, rv->vid);
	arcan_video_alterfeed(rv->vid, FFUNC_FEEDCOPY, fftag);

	rv->tag = find_lua_callback(ctx);

	lua_pushvid(ctx, rv->vid);
	LUA_ETRACE("define_feedtarget", NULL, 1);
}

#ifdef ARCAN_LWA
static const struct{const char* msg; enum ARCAN_SEGID val;} seglut[] = {
	{.msg = "cursor", .val = SEGID_CURSOR},
	{.msg = "popup", .val = SEGID_POPUP},
	{.msg = "icon", .val = SEGID_ICON},
	{.msg = "clipboard", .val = SEGID_CLIPBOARD},
	{.msg = "titlebar", .val = SEGID_TITLEBAR},
	{.msg = "debug", .val = SEGID_DEBUG},
	{.msg = "widget", .val = SEGID_WIDGET},
	{.msg = "accessibility", .val = SEGID_ACCESSIBILITY}
};

enum ARCAN_SEGID str_to_segid(const char* str)
{
	for (size_t i = 0; i < COUNT_OF(seglut); i++)
		if (strcmp(seglut[i].msg, str) == 0)
			return seglut[i].val;

	return SEGID_UNKNOWN;
}

bool platform_lwa_allocbind_feed(arcan_vobj_id rtgt,
	enum ARCAN_SEGID type, uintptr_t cbtag);

static int arcanset(lua_State* ctx)
{
	LUA_TRACE("define_arcantarget");

/* for storage -  will eventually be swapped for the active shmif connection */
	arcan_vobject* dvobj;
	arcan_vobj_id did = luaL_checkvid(ctx, 1, &dvobj);
	if (dvobj->vstore->txmapped != TXSTATE_TEX2D)
		arcan_fatal("define_arcantarget(), first argument "
			"must have a texture- based store.");

/* need to specify purpose, only a subset of IDs are "allowed" though the
 * actual enforcement is in the target_accept (default: not) in the server */
	enum ARCAN_SEGID type = str_to_segid(luaL_checkstring(ctx, 2));
	if (type == SEGID_UNKNOWN)
		arcan_fatal("define_arcantarget(), second argument "
			"(segid) could not be matched.");

/* currently ONLY allow table, we actually want this for static content
 * too though, so in later revisions, accept a version with just [did, type,
 * callback]) */
	luaL_checktype(ctx, 3, LUA_TTABLE);
	int rc = 0;
	int nvids = lua_rawlen(ctx, 3);

	if (nvids <= 0)
		arcan_fatal("define_arcantarget(), sources must "
			"consist of a table with >= 1 valid vids.");

	int pollrate = luaL_checkint(ctx, 4);
	intptr_t ref = find_lua_callback(ctx);
	if (LUA_NOREF == ref)
		arcan_fatal("define_arcantarget(), no event handler provided");

/* bind rt to have something to use as readback / update trigger */
	if (ARCAN_OK != arcan_video_setuprendertarget(did, 0,
		pollrate, false, RENDERTARGET_COLOR))
	{
		arcan_warning("define_recordtarget(), setup rendertarget failed.\n");
		lua_pushboolean(ctx, false);
		LUA_ETRACE("define_arcantarget", NULL, 1);
	}

	for (size_t i = 0; i < nvids; i++){
		lua_rawgeti(ctx, 3, i+1);
		arcan_vobj_id setvid = luavid_tovid( lua_tointeger(ctx, -1) );
		lua_pop(ctx, 1);

		if (setvid == ARCAN_VIDEO_WORLDID)
			arcan_fatal("recordset(), using WORLDID as a direct source is "
				"not permitted, create a null_surface and use image_sharestorage. ");

		arcan_video_attachtorendertarget(did, setvid, true);
	}

	lua_pushboolean(ctx, platform_lwa_allocbind_feed(did, type, ref));
	LUA_ETRACE("define_arcantarget", NULL, 1);
}
#else
static int arcanset(lua_State* ctx)
{
	LUA_TRACE("define_arcantarget");
	arcan_warning("define_arcantarget() is only valid in LWA");
	LUA_ETRACE("define_arcantarget", NULL, 0);
}
#endif

static int recordset(lua_State* ctx)
{
	LUA_TRACE("define_recordtarget");

	arcan_vobject* dvobj;
	arcan_vobj_id did = luaL_checkvid(ctx, 1, &dvobj);

	if (dvobj->vstore->txmapped != TXSTATE_TEX2D)
		arcan_fatal("define_recordtarget(), recordtarget "
			"recipient must have a texture- based store.");

	const char* resf = NULL;
	char* argl = NULL;
	arcan_vobj_id dfsrv = ARCAN_EID;

	if (lua_type(ctx, 2) == LUA_TNUMBER){
		dfsrv = luaL_checkvid(ctx, 2, NULL);
	}
	else {
		resf = luaL_checkstring(ctx, 2);
		argl = strdup( luaL_checkstring(ctx, 3) );
	}

	luaL_checktype(ctx, 4, LUA_TTABLE);
	int rc = 0;
	int nvids = lua_rawlen(ctx, 4);

	if (nvids <= 0)
		arcan_fatal("define_recordtarget(), sources must "
			"consist of a table with >= 1 valid vids.");

	int detach = luaL_checkint(ctx, 6);
	int scale = luaL_checkint(ctx, 7);
	int pollrate = luaL_checkint(ctx, 8);

	int naids = 0;
	bool global_monitor = false;

	if (lua_type(ctx, 5) == LUA_TTABLE)
		naids = lua_rawlen(ctx, 5);

	else if (lua_type(ctx, 5) == LUA_TNUMBER){
		naids = 1;
		arcan_vobj_id did = luaL_checkvid(ctx, 5, NULL);
		if (did != ARCAN_VIDEO_WORLDID){
			arcan_warning("recordset(%d) Unexpected value for audio, "
				"only a table of selected AID streams or single WORLDID "
				"(global monitor) allowed.\n");
			goto cleanup;
		}

		global_monitor = true;
	}

	if (detach != RENDERTARGET_DETACH && detach != RENDERTARGET_NODETACH){
		arcan_warning("recordset(%d) invalid arg 6, expected"
			"	RENDERTARGET_DETACH or RENDERTARGET_NODETACH\n", detach);
		goto cleanup;
	}

	if (scale != RENDERTARGET_SCALE && scale != RENDERTARGET_NOSCALE){
		arcan_warning("recordset(%d) invalid arg 7, "
			"expected RENDERTARGET_SCALE or RENDERTARGET_NOSCALE\n", scale);
		goto cleanup;
	}

	if (ARCAN_OK != arcan_video_setuprendertarget(did, pollrate,
		pollrate, scale == RENDERTARGET_SCALE, RENDERTARGET_COLOR))
	{
		arcan_warning("define_recordtarget(), setup rendertarget failed.\n");
		goto cleanup;
	}

	for (size_t i = 0; i < nvids; i++){
		lua_rawgeti(ctx, 4, i+1);
		arcan_vobj_id setvid = luavid_tovid( lua_tointeger(ctx, -1) );
		lua_pop(ctx, 1);

		if (setvid == ARCAN_VIDEO_WORLDID)
			arcan_fatal("recordset(), using WORLDID as a direct source is "
				"not permitted, create a null_surface and use image_sharestorage. ");

		arcan_video_attachtorendertarget(did, setvid,
			detach == RENDERTARGET_DETACH);
	}

	arcan_aobj_id* aidlocks = NULL;

	if (naids > 0 && global_monitor == false){
		aidlocks = arcan_alloc_mem(sizeof(arcan_aobj_id) * naids + 1,
			ARCAN_MEM_ATAG, 0, ARCAN_MEMALIGN_NATURAL);

		aidlocks[naids] = 0; /* terminate */

/* can't hook the monitors until we have the frameserver in place */
		for (size_t i = 0; i < naids; i++){
			lua_rawgeti(ctx, 5, i+1);
			arcan_aobj_id setaid = luaaid_toaid( lua_tonumber(ctx, -1) );
			lua_pop(ctx, 1);

			if (arcan_audio_kind(setaid) != AOBJ_STREAM && arcan_audio_kind(setaid)
				!= AOBJ_CAPTUREFEED){
				arcan_warning("recordset(%d), unsupported AID source type,"
					" only STREAMs currently supported. Audio recording disabled.\n");
				free(aidlocks);
				aidlocks = NULL;
				naids = 0;
				char* ol = arcan_alloc_mem(strlen(argl) + strlen(":noaudio=true") + 1,
					ARCAN_MEM_STRINGBUF, 0, ARCAN_MEMALIGN_NATURAL);

				sprintf(ol, "%s%s", argl, ":noaudio=true");
				free(argl);
				argl = ol;
				break;
			}

			aidlocks[i] = setaid;
		}
	}

	rc = dfsrv != ARCAN_EID ?
		spawn_recsubseg(ctx, did, dfsrv, naids, aidlocks) :
		spawn_recfsrv(ctx, did, dfsrv, naids, aidlocks, argl, resf);

cleanup:
	free(argl);
	LUA_ETRACE("define_recordtarget", NULL, rc);
}

static int recordgain(lua_State* ctx)
{
	LUA_TRACE("recordtarget_gain");

	arcan_vobject* vobj;
	luaL_checkvid(ctx, 1, &vobj);
	arcan_frameserver* fsrv = vobj->feed.state.ptr;
	arcan_aobj_id aid = luaL_checkaid(ctx, 2);
	float left = luaL_checknumber(ctx, 3);
	float right = luaL_checknumber(ctx, 4);

	if (!fsrv || vobj->feed.state.tag != ARCAN_TAG_FRAMESERV)
		arcan_fatal("recordtarget_gain(1), " FATAL_MSG_FRAMESERV);

	arcan_frameserver_update_mixweight(fsrv, aid, left, right);

	LUA_ETRACE("recordtarget_gain", NULL, 0);
}

extern arcan_benchdata benchdata;
static int togglebench(lua_State* ctx)
{
	LUA_TRACE("benchmark_enable");

	int nargs = lua_gettop(ctx);

	if (nargs)
		benchdata.bench_enabled = lua_toboolean(ctx, 1);
	else
		benchdata.bench_enabled = !benchdata.bench_enabled;

	arcan_video_display.ignore_dirty = benchdata.bench_enabled;

/* always reset on data change */
	memset(benchdata.ticktime, '\0', sizeof(benchdata.ticktime));
	memset(benchdata.frametime, '\0', sizeof(benchdata.frametime));
	memset(benchdata.framecost, '\0', sizeof(benchdata.framecost));
	benchdata.tickofs = benchdata.frameofs = benchdata.costofs = 0;
	benchdata.framecount = benchdata.tickcount = benchdata.costcount = 0;

	LUA_ETRACE("benchmark_enable", NULL, 0);
}

static int getbenchvals(lua_State* ctx)
{
	LUA_TRACE("benchmark_data");
	size_t bench_sz = COUNT_OF(benchdata.ticktime);

	lua_pushnumber(ctx, benchdata.tickcount);
	lua_newtable(ctx);
	int top = lua_gettop(ctx);
	int i = (benchdata.tickofs + 1) % bench_sz;
	int count = 0;

	while (i != benchdata.tickofs){
		lua_pushnumber(ctx, count++);
		lua_pushnumber(ctx, benchdata.ticktime[i]);
		lua_rawset(ctx, top);
		i = (i + 1) % bench_sz;
	}

	bench_sz = COUNT_OF(benchdata.frametime);
	i = (benchdata.frameofs + 1) % bench_sz;
	lua_pushnumber(ctx, benchdata.framecount);
	lua_newtable(ctx);
	top = lua_gettop(ctx);
	count = 0;

	while (i != benchdata.frameofs){
		lua_pushnumber(ctx, count++);
		lua_pushnumber(ctx, benchdata.frametime[i]);
		lua_rawset(ctx, top);
		i = (i + 1) % bench_sz;
	}

	bench_sz = COUNT_OF(benchdata.framecost);
	i = (benchdata.costofs + 1) % bench_sz;
	lua_pushnumber(ctx, benchdata.costcount);
	lua_newtable(ctx);
	top = lua_gettop(ctx);
	count = 0;

	while (i != benchdata.costofs){
		lua_pushnumber(ctx, count++);
		lua_pushnumber(ctx, benchdata.framecost[i]);
		lua_rawset(ctx, top);
		i = (i + 1) % bench_sz;
	}

	LUA_ETRACE("benchmark_data", NULL, 6);
}

static int timestamp(lua_State* ctx)
{
	LUA_TRACE("benchmark_timestamp");

	int stratum = luaL_optnumber(ctx, 1, 0);
	switch (stratum){
	case 0:
		lua_pushnumber(ctx, arcan_timemillis());
	break;

	case 1:
		lua_pushnumber(ctx, time(NULL));
	break;

	default:
		arcan_fatal("benchmark_timestamp(), unknown stratum (%d)\n", stratum);
	break;
	}

	LUA_ETRACE("benchmark_timestamp", NULL, 1);
}

static int decodemod(lua_State* ctx)
{
	LUA_TRACE("decode_modifiers");

	int modval = luaL_checkint(ctx, 1);

	lua_createtable(ctx, 10, 0);
	int top = lua_gettop(ctx);

	int count = 1;
	if ((modval & ARKMOD_LSHIFT) > 0){
		lua_pushnumber(ctx, count++);
		lua_pushstring(ctx, "lshift");
		lua_rawset(ctx, top);
	}

	if ((modval & ARKMOD_RSHIFT) > 0){
		lua_pushnumber(ctx, count++);
		lua_pushstring(ctx, "rshift");
		lua_rawset(ctx, top);
	}

	if ((modval & ARKMOD_LALT) > 0){
		lua_pushnumber(ctx, count++);
		lua_pushstring(ctx, "lalt");
		lua_rawset(ctx, top);
	}

	if ((modval & ARKMOD_RALT) > 0){
		lua_pushnumber(ctx, count++);
		lua_pushstring(ctx, "ralt");
		lua_rawset(ctx, top);
	}

	if ((modval & ARKMOD_LCTRL) > 0){
		lua_pushnumber(ctx, count++);
		lua_pushstring(ctx, "lctrl");
		lua_rawset(ctx, top);
	}

	if ((modval & ARKMOD_RCTRL) > 0){
		lua_pushnumber(ctx, count++);
		lua_pushstring(ctx, "rctrl");
		lua_rawset(ctx, top);
	}

	if ((modval & ARKMOD_LMETA) > 0){
		lua_pushnumber(ctx, count++);
		lua_pushstring(ctx, "lmeta");
		lua_rawset(ctx, top);
	}

	if ((modval & ARKMOD_RMETA) > 0){
		lua_pushnumber(ctx, count++);
		lua_pushstring(ctx, "rmeta");
		lua_rawset(ctx, top);
	}

	if ((modval & ARKMOD_NUM) > 0){
		lua_pushnumber(ctx, count++);
		lua_pushstring(ctx, "num");
		lua_rawset(ctx, top);
	}

	if ((modval & ARKMOD_CAPS) > 0){
		lua_pushnumber(ctx, count++);
		lua_pushstring(ctx, "caps");
		lua_rawset(ctx, top);
	}

	LUA_ETRACE("decode_modifiers", NULL, 1);
}

static int movemodel(lua_State* ctx)
{
	LUA_TRACE("move3d_model");

	arcan_vobj_id vid = luaL_checkvid(ctx, 1, NULL);
	float x = luaL_checknumber(ctx, 2);
	float y = luaL_checknumber(ctx, 3);
	float z = luaL_checknumber(ctx, 4);
	unsigned int dt = luaL_optint(ctx, 5, 0);

	arcan_video_objectmove(vid, x, y, z, dt);

	LUA_ETRACE("move3d_model", NULL, 0);
}

static int forwardmodel(lua_State* ctx)
{
	LUA_TRACE("forward3d_model");

	arcan_vobj_id vid = luaL_checkvid(ctx, 1, NULL);
	float mag = luaL_checknumber(ctx, 2);
	unsigned int dt = luaL_optint(ctx, 3, 0);
	bool axismask_x = luaL_optbnumber(ctx, 4, 0);
	bool axismask_y = luaL_optbnumber(ctx, 5, 0);
	bool axismask_z = luaL_optbnumber(ctx, 6, 0);

	surface_properties prop = arcan_video_current_properties(vid);

	vector view = taitbryan_forwardv(prop.rotation.roll,
		prop.rotation.pitch, prop.rotation.yaw);
	view = mul_vectorf(view, mag);
	vector newpos = add_vector(prop.position, view);

	arcan_video_objectmove(vid,
		axismask_x ? prop.position.x : newpos.x,
		axismask_y ? prop.position.y : newpos.y,
		axismask_z ? prop.position.z : newpos.z, dt);

	LUA_ETRACE("forward3d_model", NULL, 0);
}

static int strafemodel(lua_State* ctx)
{
	LUA_TRACE("strafe3d_model");

	arcan_vobj_id vid = luaL_checkvid(ctx, 1, NULL);
	float mag = luaL_checknumber(ctx, 2);
	unsigned int dt = luaL_optint(ctx, 3, 0);

	surface_properties prop = arcan_video_current_properties(vid);
	vector view = taitbryan_forwardv(prop.rotation.roll,
		prop.rotation.pitch, prop.rotation.yaw);

	vector up = build_vect(0.0, 1.0, 0.0);
	if (prop.rotation.pitch > 180 || prop.rotation.pitch < -180)
		mag *= -1.0f;

	view = norm_vector(crossp_vector(view, up));

	prop.position.x += view.x * mag;
	prop.position.z += view.z * mag;

	arcan_video_objectmove(vid,
		prop.position.x, prop.position.y, prop.position.z, dt);

	LUA_ETRACE("strafe3d_model", NULL, 0);
}

static int scalemodel(lua_State* ctx)
{
	LUA_TRACE("scale3d_model");

	arcan_vobj_id vid = luaL_checkvid(ctx, 1, NULL);
	float sx = luaL_checknumber(ctx, 2);
	float sy = luaL_checknumber(ctx, 3);
	float sz = luaL_checknumber(ctx, 4);
	unsigned int dt = luaL_optint(ctx, 5, 0);

	arcan_video_objectscale(vid, sx, sy, sz, dt);

	LUA_ETRACE("scale3d_model", NULL, 0);
}

static int orientmodel(lua_State* ctx)
{
	LUA_TRACE("orient3d_model");

	arcan_vobj_id vid = luaL_checkvid(ctx, 1, NULL);
	double roll       = luaL_checknumber(ctx, 2);
	double pitch      = luaL_checknumber(ctx, 3);
	double yaw        = luaL_checknumber(ctx, 4);
	arcan_3d_baseorient(vid, roll, pitch, yaw);

	LUA_ETRACE("orient3d_model", NULL, 0);
}

static int shader_ugroup(lua_State* ctx)
{
	LUA_TRACE("shader_ugroup");
	agp_shader_id shid = lua_type(ctx, 1) == LUA_TSTRING ?
		agp_shader_lookup(luaL_checkstring(ctx, 1)) : luaL_checknumber(ctx, 1);
	lua_pushnumber(ctx, agp_shader_addgroup(shid));
	LUA_ETRACE("shader_ugroup", NULL, 1);
}

/* map a format string to the arcan_shdrmgmt.h different datatypes */
static int shader_uniform(lua_State* ctx)
{
	LUA_TRACE("shader_uniform");

	float fbuf[16];

	int sid = abs((int)luaL_checknumber(ctx, 1));
	const char* label = luaL_checkstring(ctx, 2);
	const char* fmtstr = luaL_checkstring(ctx, 3);

	ssize_t darg = lua_gettop(ctx) - strlen(fmtstr);
	if (darg != 3 && darg != 4)
		arcan_fatal("shader_uniform(), invalid number of arguments (%d) for "
			"format string: %s\n", lua_gettop(ctx), fmtstr);

	size_t abase = darg == 4 ? 5 : 4;

	if (agp_shader_activate(sid) != ARCAN_OK){
		arcan_warning("shader_uniform(), shader (%d) failed"
			"	to activate.\n", sid);

		LUA_ETRACE("shader_uniform", NULL, 0);
	}

	if (!label)
		label = "unknown";

	if (fmtstr[0] == 'b'){
		int fmt = luaL_checknumber(ctx, abase) != 0;
		agp_shader_forceunif(label, shdrbool, &fmt);
	} else if (fmtstr[0] == 'i'){
		int fmt = luaL_checknumber(ctx, abase);
		agp_shader_forceunif(label, shdrint, &fmt);
	} else {
		unsigned i = 0;
		while(fmtstr[i] == 'f') i++;
		if (i)
			switch(i){
			case 1:
				fbuf[0] = luaL_checknumber(ctx, abase);
				agp_shader_forceunif(label, shdrfloat, fbuf);
			break;

			case 2:
				fbuf[0] = luaL_checknumber(ctx, abase);
				fbuf[1] = luaL_checknumber(ctx, abase+1);
				agp_shader_forceunif(label, shdrvec2, fbuf);
			break;

			case 3:
				fbuf[0] = luaL_checknumber(ctx, abase);
				fbuf[1] = luaL_checknumber(ctx, abase+1);
				fbuf[2] = luaL_checknumber(ctx, abase+2);
				agp_shader_forceunif(label, shdrvec3, fbuf);
			break;

			case 4:
				fbuf[0] = luaL_checknumber(ctx, abase);
				fbuf[1] = luaL_checknumber(ctx, abase+1);
				fbuf[2] = luaL_checknumber(ctx, abase+2);
				fbuf[3] = luaL_checknumber(ctx, abase+3);
				agp_shader_forceunif(label, shdrvec4, fbuf);
			break;

			case 16:
				while(i--)
					fbuf[i] = luaL_checknumber(ctx, abase + i);
				agp_shader_forceunif(label, shdrmat4x4, fbuf);
			break;
			default:
				arcan_warning("shader_uniform(%s), unsupported format "
					"string accepted f counts are 1..4 and 16\n", label);
		}
		else
			arcan_warning("shader_uniform(%s), unspported format "
				"	string (%s)\n", label, fmtstr);
	}

	/* shdrbool : b
	 *  shdrint : i
	 *shdrfloat : f
	 *shdrvec2  : ff
	 *shdrvec3  : fff
	 *shdrvec4  : ffff
	 *shdrmat4x4: ffff.... */

	/* check for the special ones, b and i */
	/* count number of f:s, map that to the appropriate subtype */

	LUA_ETRACE("shader_uniform", NULL, 0);
}

static int rotatemodel(lua_State* ctx)
{
	LUA_TRACE("rotate3d_model");

	arcan_vobj_id vid = luaL_checkvid(ctx, 1, NULL);
	double roll       = luaL_checknumber(ctx, 2);
	double pitch      = luaL_checknumber(ctx, 3);
	double yaw        = luaL_checknumber(ctx, 4);
	unsigned int dt   = abs((int)luaL_optnumber(ctx, 5, 0));
	int rotate_rel    = luaL_optnumber(ctx, 6, CONST_ROTATE_ABSOLUTE);

	if (rotate_rel != CONST_ROTATE_RELATIVE && rotate_rel !=CONST_ROTATE_ABSOLUTE)
		arcan_fatal("rotatemodel(%d), invalid rotation base defined, (%d)"
			"	should be ROTATE_ABSOLUTE or ROTATE_RELATIVE\n", rotate_rel);

	surface_properties prop = arcan_video_current_properties(vid);

	if (rotate_rel == CONST_ROTATE_RELATIVE)
		arcan_video_objectrotate3d(vid, prop.rotation.roll + roll,
			prop.rotation.pitch + pitch, prop.rotation.yaw + yaw, dt);
	else
		arcan_video_objectrotate3d(vid, roll, pitch, yaw, dt);

	LUA_ETRACE("rotate3d_model", NULL, 0);
}

static int setimageproc(lua_State* ctx)
{
	LUA_TRACE("switch_default_imageproc");
	int num = luaL_checknumber(ctx, 1);

	if (num == IMAGEPROC_NORMAL || num == IMAGEPROC_FLIPH){
		arcan_video_default_imageprocmode(num);
	} else
		arcan_fatal("setimageproc(%d), invalid image postprocess "
			"specified, expected IMAGEPROC_NORMAL or IMAGEPROC_FLIPH\n", num);

	LUA_ETRACE("switch_default_imageproc", NULL, 0);
}

static int settexfilter(lua_State* ctx)
{
	LUA_TRACE("switch_default_texfilter");

	enum arcan_vfilter_mode mode = luaL_checknumber(ctx, 1);

	if (mode == ARCAN_VFILTER_TRILINEAR ||
			mode == ARCAN_VFILTER_BILINEAR ||
			mode == ARCAN_VFILTER_LINEAR ||
			mode == ARCAN_VFILTER_NONE){
		arcan_video_default_texfilter(mode);
	}

	LUA_ETRACE("switch_default_texfilter", NULL, 0);
}

static int changetexfilter(lua_State* ctx)
{
	LUA_TRACE("image_texfilter");

	enum arcan_vfilter_mode mode = luaL_checknumber(ctx, 2);
	arcan_vobj_id vid = luaL_checkvid(ctx, 1, NULL);

	if (mode == ARCAN_VFILTER_TRILINEAR ||
			mode == ARCAN_VFILTER_BILINEAR ||
			mode == ARCAN_VFILTER_LINEAR ||
			mode == ARCAN_VFILTER_NONE){
		arcan_video_objectfilter(vid, mode);
	}
	else
		arcan_fatal("image_texfilter(vid, s) -- unsupported mode (%d), expected:"
			" FILTER_LINEAR, FILTER_BILINEAR or FILTER_TRILINEAR\n", mode);

	LUA_ETRACE("image_texfilter", NULL, 0);
}

static int settexmode(lua_State* ctx)
{
	LUA_TRACE("switch_default_texmode");

	int numa = luaL_checknumber(ctx, 1);
	int numb = luaL_checknumber(ctx, 2);
	long int tmpn = luaL_optnumber(ctx, 3, ARCAN_EID);

	if ( (numa == ARCAN_VTEX_CLAMP || numa == ARCAN_VTEX_REPEAT) &&
		(numb == ARCAN_VTEX_CLAMP || numb == ARCAN_VTEX_REPEAT) ){
		if (tmpn != ARCAN_EID){
			arcan_vobj_id dvid = luaL_checkvid(ctx, 3, NULL);
			arcan_video_objecttexmode(dvid, numa, numb);
		}
		else
			arcan_video_default_texmode(numa, numb);
	}

	LUA_ETRACE("switch_default_texmode", NULL, 0);
}

static int tracetag(lua_State* ctx)
{
	LUA_TRACE("image_tracetag");

	arcan_vobj_id id = luaL_checkvid(ctx, 1, NULL);
	const char* const msg = luaL_optstring(ctx, 2, NULL);
	int rc = 0;

	if (!msg){
		const char* tag = arcan_video_readtag(id);
		lua_pushstring(ctx, tag ? tag : "(no tag)");
		rc = 1;
	}
	else
		arcan_video_tracetag(id, msg);

	LUA_ETRACE("image_tracetag", NULL, rc);
}

static int setscalemode(lua_State* ctx)
{
	LUA_TRACE("switch_default_scalemode");

	int num = luaL_checknumber(ctx, 1);

	if (num == ARCAN_VIMAGE_NOPOW2 || num == ARCAN_VIMAGE_SCALEPOW2){
		arcan_video_default_scalemode(num);
	} else {
		arcan_fatal("setscalemode(%d), invalid scale-mode specified. Expecting:"
		"SCALE_NOPOW2, SCALE_POW2 \n", num);
	}

	LUA_ETRACE("switch_default_scalemode", NULL, 0);
}

/* 0 => 7 bit char,
 * 1 => start of char,
 * 2 => in the middle of char */
static int utf8kind(lua_State* ctx)
{
	LUA_TRACE("utf8kind");
	char num = luaL_checkint(ctx, 1);

	if (num & (1 << 7)){
		lua_pushnumber(ctx, num & (1 << 6) ? 1 : 2);
	} else
		lua_pushnumber(ctx, 0);

	LUA_ETRACE("utf8kind", NULL, 1);
}

static int inputfilteranalog(lua_State* ctx)
{
	LUA_TRACE("inputanalog_filter");

	int joyid = luaL_checknumber(ctx, 1);
	int axisid = luaL_checknumber(ctx, 2);
	int deadzone = luaL_checknumber(ctx, 3);
	int lb = luaL_checknumber(ctx, 4);
	int ub = luaL_checknumber(ctx, 5);
	int buffer_sz = luaL_checknumber(ctx, 6);

	const char* smode = luaL_checkstring(ctx, 7);
	enum ARCAN_ANALOGFILTER_KIND mode = ARCAN_ANALOGFILTER_NONE;

	if (strcmp(smode, "drop") == 0);
	else if (strcmp(smode, "pass") == 0)
		mode = ARCAN_ANALOGFILTER_PASS;
	else if (strcmp(smode, "average") == 0)
		mode = ARCAN_ANALOGFILTER_AVG;
	else if (strcmp(smode, "latest") == 0)
		mode = ARCAN_ANALOGFILTER_ALAST;
	else
		arcan_warning("inputfilteranalog(), unsupported mode (%s)\n", smode);

	platform_event_analogfilter(joyid, axisid,
		lb, ub, deadzone, buffer_sz, mode);

	LUA_ETRACE("inputanalog_filter", NULL, 0);
}

static inline void tblanalogenum(lua_State* ctx, int ttop,
	enum ARCAN_ANALOGFILTER_KIND mode)
{
	switch (mode){
	case ARCAN_ANALOGFILTER_NONE:
		tblstr(ctx, "mode", "drop", ttop);
	break;
	case ARCAN_ANALOGFILTER_PASS:
		tblstr(ctx, "mode", "pass", ttop);
	break;
	case ARCAN_ANALOGFILTER_AVG:
		tblstr(ctx, "mode", "average", ttop);
	break;
	case ARCAN_ANALOGFILTER_ALAST:
		tblstr(ctx, "mode", "latest", ttop);
	break;
	}
}

static int singlequery(lua_State* ctx, int devid, int axid)
{
	int lbound, ubound, dz, ksz;
	enum ARCAN_ANALOGFILTER_KIND mode;

	arcan_errc errc = platform_event_analogstate(devid, axid,
		&lbound, &ubound, &dz, &ksz, &mode);

	if (errc != ARCAN_OK){
		const char* lbl = platform_event_devlabel(devid);

		if (lbl != NULL){
			lua_newtable(ctx);
			int ttop = lua_gettop(ctx);
			tblstr(ctx, "label", platform_event_devlabel(devid), ttop);
			tblnum(ctx, "devid", devid, ttop);
			return 1;
		}

		return 0;
	}

	lua_newtable(ctx);
	int ttop = lua_gettop(ctx);
	tblnum(ctx, "devid", devid, ttop);
	tblnum(ctx, "subid", axid, ttop);
	tblstr(ctx, "label", platform_event_devlabel(devid), ttop);
	tblnum(ctx, "upper_bound", ubound, ttop);
	tblnum(ctx, "lower_bound", lbound, ttop);
	tblnum(ctx, "deadzone", dz, ttop);
	tblnum(ctx, "kernel_size", ksz, ttop);
	tblanalogenum(ctx, ttop, mode);

	return 1;
}

static int inputanalogquery(lua_State* ctx)
{
	LUA_TRACE("inputanalog_query");

	int devid = 0, resind = 1;
	int devnum = luaL_optnumber(ctx, 1, -1);
	int axnum = abs((int)luaL_optnumber(ctx, 2, 0));
	bool rescan = luaL_optbnumber(ctx, 3, 0);

	if (rescan)
		platform_event_rescan_idev(arcan_event_defaultctx());

	if (devnum != -1){
		int n = singlequery(ctx, devnum, axnum);
		LUA_ETRACE("inputanalog_query", NULL, n);
	}

	lua_newtable(ctx);
	arcan_errc errc = ARCAN_OK;

	while (errc != ARCAN_ERRC_NO_SUCH_OBJECT){
		int axid = 0;

		while (true){
			int lbound, ubound, dz, ksz;
			enum ARCAN_ANALOGFILTER_KIND mode;

			errc = platform_event_analogstate(devid, axid,
				&lbound, &ubound, &dz, &ksz, &mode);

			if (errc != ARCAN_OK)
				break;

			int rawtop = lua_gettop(ctx);
			lua_pushnumber(ctx, resind++);
			lua_newtable(ctx);
			int ttop = lua_gettop(ctx);

			tblnum(ctx, "devid", devid, ttop);
			tblnum(ctx, "subid", axid, ttop);
			tblstr(ctx, "label", platform_event_devlabel(devid), ttop);
			tblnum(ctx, "upper_bound", ubound, ttop);
			tblnum(ctx, "lower_bound", lbound, ttop);
			tblnum(ctx, "deadzone", dz, ttop);
			tblnum(ctx, "kernel_size", ksz, ttop);
			tblanalogenum(ctx, ttop, mode);

			lua_rawset(ctx, rawtop);
			axid++;
		}

		devid++;
	}

	LUA_ETRACE("inputanalog_query", NULL, 1);
}

static int inputanalogtoggle(lua_State* ctx)
{
	LUA_TRACE("inputanalog_toggle");

	bool val = luaL_checkbnumber(ctx, 1);
	bool mouse = luaL_optbnumber(ctx, 2, 0);

	platform_event_analogall(val, mouse);

	LUA_ETRACE("inputanalog_toggle", NULL, 0);
}

enum outfmt_screenshot {
	OUTFMT_PNG,
	OUTFMT_PNG_FLIP,
	OUTFMT_RAW8,
	OUTFMT_RAW24,
	OUTFMT_RAW32
};

static void dump_raw(FILE* dst, av_pixel* buf,
	int w, int h, enum outfmt_screenshot fmt)
{
	size_t sf = 0;

	switch(fmt){
	case OUTFMT_RAW8: sf = 1; break;
	case OUTFMT_RAW24: sf = 3; break;
	case OUTFMT_RAW32: sf = 4; break;
	default:
	break;
	}

	uint8_t* interim = arcan_alloc_mem(w * h * sf, ARCAN_MEM_VBUFFER,
		ARCAN_MEM_TEMPORARY | ARCAN_MEM_NONFATAL, ARCAN_MEMALIGN_NATURAL);
	uint8_t* work = interim;

	if (!interim)
		return;

	for (int y = h-1; y >= 0; y--)
		for (int x = 0; x < w; x++){
			uint8_t rgba[4];
			RGBA_DECOMP(buf[y * w + x], &rgba[0], &rgba[1], &rgba[2], &rgba[3]);
			switch (fmt){
			case OUTFMT_RAW8:
				*work++ = (int)(rgba[0] + rgba[1] + rgba[2]) / 3;
			break;
			case OUTFMT_RAW24:
				*work++ = rgba[0];
				*work++ = rgba[1];
				*work++ = rgba[2];
			break;
			case OUTFMT_RAW32:
				memcpy(work, rgba, 4);
				work += 4;
			break;
			default:
			break;
			}
		}

	fwrite(interim, w * h * sf, 1, dst);
	arcan_mem_free(interim);
}

static int screenshot(lua_State* ctx)
{
	LUA_TRACE("save_screenshot");

	av_pixel* databuf = NULL;
	size_t bufs;

	struct monitor_mode mode = platform_video_dimensions();
	int dw = mode.width;
	int dh = mode.height;

	const char* const resstr = luaL_checkstring(ctx, 1);
	arcan_vobj_id sid = ARCAN_EID;

	enum outfmt_screenshot fmt = luaL_optnumber(ctx, 2, OUTFMT_PNG);
	bool local = luaL_optbnumber(ctx, 4, false);

	if (luaL_optnumber(ctx, 3, ARCAN_EID) != ARCAN_EID){
		sid = luaL_checkvid(ctx, 3, NULL);
		arcan_video_forceread(sid, local, &databuf, &bufs);

		img_cons com = arcan_video_storage_properties(sid);
		dw = com.w;
		dh = com.h;
	}
	else
		arcan_video_screenshot(&databuf, &bufs);

	if (!databuf){
		arcan_warning("save_screenshot() -- insufficient free memory.\n");
		LUA_ETRACE("save_screenshot", NULL, 0);
	}

	char* fname = arcan_find_resource(resstr, RESOURCE_APPL_TEMP, ARES_FILE);
	if (fname){
		arcan_warning("save_screeenshot() -- refusing to "
			"overwrite existing file.\n");
		goto cleanup;
	}

	fname = arcan_expand_resource(resstr, RESOURCE_APPL_TEMP);
	FILE* dst = fopen(fname, "wb");

	if (dst)
		switch(fmt){
		case OUTFMT_PNG:
			arcan_img_outpng(dst, databuf, dw, dh, false);
		break;

		case OUTFMT_PNG_FLIP:
			arcan_img_outpng(dst, databuf, dw, dh, true);
		break;

/* flip is assumed in the raw formats */
		case OUTFMT_RAW8:
		case OUTFMT_RAW24:
		case OUTFMT_RAW32:
			dump_raw(dst, databuf, dw, dh, fmt);
		break;
		default:
			arcan_fatal("save_screenshot(), invalid/uknown format: %d\n", fmt);
		}
	else
		arcan_warning("save_screenshot() -- couldn't save to (%s).\n", fname);

cleanup:
		arcan_mem_free(fname);
		arcan_mem_free(databuf);

	LUA_ETRACE("save_screenshot", NULL, 0);
}

static bool launch_fsrv_net(lua_State* ctx,
	struct frameserver_envp* args, intptr_t callback)
{
	arcan_frameserver* intarget = arcan_frameserver_alloc();
	intarget->tag = callback;

	if (fsrv_ok && arcan_frameserver_spawn_server(intarget, args) == ARCAN_OK){
		tgtevent(intarget->vid, (arcan_event){
			.category = EVENT_TARGET,
			.tgt.kind = TARGET_COMMAND_ACTIVATE
		});
		lua_pushvid(ctx, intarget->vid);
		trace_allocation(ctx, "net", intarget->vid);
		return true;
	}
	else {
		lua_pushvid(ctx, ARCAN_EID);
		free(intarget);
		return false;
	}
}

static int net_listen(lua_State* ctx)
{
	LUA_TRACE("net_listen");

	intptr_t ref = find_lua_callback(ctx);

	struct frameserver_envp args = {
		.use_builtin = true,
		.args.builtin.mode = "net-srv",
		.args.builtin.resource = "mode=server"
	};
	launch_fsrv_net(ctx, &args, ref);

	LUA_ETRACE("net_listen", NULL, 1);
}

static int net_discover(lua_State* ctx)
{
	LUA_TRACE("net_discover");

	int ind = find_lua_type(ctx, LUA_TSTRING, 0);
	intptr_t ref = find_lua_callback(ctx);

	if (ind){
		const char* lua_str = luaL_checkstring(ctx, ind);
		char consstr[] = "mode=client:discover:";
		size_t tmplen = strlen(lua_str) + sizeof(consstr);

		char* tmpstr = arcan_alloc_mem(tmplen, ARCAN_MEM_STRINGBUF,
			ARCAN_MEM_TEMPORARY, ARCAN_MEMALIGN_NATURAL);

		snprintf(tmpstr, tmplen, "%s%s", consstr, lua_str);

		struct frameserver_envp args = {
			.args.builtin.mode = "net-cl",
			.use_builtin = true,
			.args.builtin.resource = tmpstr
		};

		launch_fsrv_net(ctx, &args, ref);
		arcan_mem_free(tmpstr);
	}
	else
	{
		struct frameserver_envp args = {
			.args.builtin.mode = "net-cl",
			.use_builtin = true,
			.args.builtin.resource = "mode=client:discover"
		};

		launch_fsrv_net(ctx, &args, ref);
	}

	LUA_ETRACE("net_discover", NULL, 1);
}

static int net_open(lua_State* ctx)
{
	LUA_TRACE("net_open");

	char* host = lua_isstring(ctx, 1) ?
		(char*) luaL_checkstring(ctx, 1) : NULL;

	intptr_t ref = find_lua_callback(ctx);

/* populate and escape, due to IPv6 addresses etc. actively using :: */
	char* workstr = NULL;
	size_t work_sz = 0;

	if (host)
		colon_escape(host);

	char* instr = arcan_alloc_mem(work_sz + strlen("mode=client:host=") + 1,
		ARCAN_MEM_STRINGBUF, ARCAN_MEM_TEMPORARY, ARCAN_MEMALIGN_NATURAL);

	sprintf(instr,"mode=client%s%s", host ? ":host=" : "", workstr ? workstr:"");

	struct frameserver_envp args = {
		.use_builtin = true,
		.args.builtin.mode = "net-cl",
		.args.builtin.resource = instr
	};

	launch_fsrv_net(ctx, &args, ref);

	free(instr);
	free(workstr);

	LUA_ETRACE("net_open", NULL, 1);
}

static inline arcan_frameserver* luaL_checknet(lua_State* ctx,
	bool server, arcan_vobject** dvobj, const char* prefix)
{
	arcan_vobject* vobj;
	luaL_checkvid(ctx, 1, &vobj);
	arcan_frameserver* fsrv = vobj->feed.state.ptr;

	if (!fsrv || vobj->feed.state.tag != ARCAN_TAG_FRAMESERV)
		arcan_fatal("%S (1), " FATAL_MSG_FRAMESERV, prefix);

	if (server && fsrv->segid != SEGID_NETWORK_SERVER){
		arcan_fatal("%s -- Frameserver connected to VID is not in server mode "
			"(net_open vs net_listen)\n", prefix);
	}
	else if (!server && fsrv->segid != SEGID_NETWORK_CLIENT)
		arcan_fatal("%s -- Frameserver connected to VID is not in client mode "
			"(net_open vs net_listen)\n", prefix);

	if (fsrv->parent.vid != ARCAN_EID)
		arcan_fatal("%s -- Subsegment argument target not allowed\n", prefix);

	*dvobj = vobj;
	return fsrv;
}

static int net_pushcl(lua_State* ctx)
{
	LUA_TRACE("net_push");
	arcan_vobject* vobj;
	arcan_frameserver* fsrv = luaL_checknet(ctx, false, &vobj, "net_push");

/* arg2 can be (string) => NETMSG, (event) => just push */
	arcan_event outev = {.category = EVENT_NET};

	int t = lua_type(ctx, 2);
	arcan_vobject* dvobj, (* srcvobj);
	luaL_checkvid(ctx, 1, &srcvobj);

	switch(t){
	case LUA_TSTRING:
		outev.net.kind = EVENT_NET_CUSTOMMSG;

		const char* msg = luaL_checkstring(ctx, 2);
		size_t out_sz = COUNT_OF(outev.net.message);
		snprintf(outev.net.message, out_sz, "%s", msg);
	break;

	case LUA_TNUMBER:
		luaL_checkvid(ctx, 2, &dvobj);
		uintptr_t ref = 0;

		if (lua_isfunction(ctx, 3) && !lua_iscfunction(ctx, 3)){
			lua_pushvalue(ctx, 3);
			ref = luaL_ref(ctx, LUA_REGISTRYINDEX);
		}
		else
			arcan_fatal("net_pushcl(), missing callback\n");

		if (dvobj->feed.state.tag == ARCAN_TAG_FRAMESERV){
			arcan_fatal("net_pushcl(), pushing a frameserver needs "
				"separate support use bond_target, define_recordtarget "
				"with the network connection as destination");
		}

		if (!dvobj->vstore->txmapped)
			arcan_fatal("net_pushcl() with an image as source only works for "
				"texture mapped objects.");

		arcan_frameserver* srv = arcan_frameserver_spawn_subsegment(
			srcvobj->feed.state.ptr, false, dvobj->vstore->w, dvobj->vstore->h, 0);

		if (!srv){
			arcan_warning("net_pushcl(), allocating subsegment failed\n");
			LUA_ETRACE("net_push", "subsegment allocation failed", 0);
		}

/* disable "regular" frameserver behavior */
		vfunc_state cstate = *arcan_video_feedstate(srv->vid);
		arcan_video_alterfeed(srv->vid, FFUNC_NULLFRAME, cstate);

/* we can't delete the frameserver immediately as the child might
 * not have mapped the memory yet, so we defer and use a callback */
		memcpy(srv->vbufs[0], dvobj->vstore->vinf.text.raw,
			dvobj->vstore->vinf.text.s_raw);

		srv->shm.ptr->vready = true;
		arcan_sem_post(srv->vsync);

		outev.tgt.kind = TARGET_COMMAND_STEPFRAME;
		arcan_frameserver_pushevent(srv, &outev);
		lua_pushvid(ctx, srv->vid);
		trace_allocation(ctx, "net_sub", srv->vid);
		srv->tag = ref;

/* copy state into dvobj, then send event
 * that we're ready for a push
 */
	break;

	default:
		arcan_fatal("net_pushcl() -- unexpected data to push, accepted "
			"(string, VID, evtable)\n");
	break;
	}

/* for *NUX, setup a pipe() pair, push the output end to the client,
 * push the input end to the server, emit FDtransfer messages, flagging that
 * it is going to be used for state-transfer. The last bit is important to be
 * able to support both sending and receiving states, with compression and
 * deltaframes in load/store operations. this also requires that the
 * capabilities of the target actually allows for save-states,
 * by default, they don't. */
	arcan_frameserver_pushevent(fsrv, &outev);

	LUA_ETRACE("net_push", NULL, 0);
}

/* similar to push to client, with the added distinction of broadcast / target,
 * and thus a more complicated pushFD etc. behavior */
static int net_pushsrv(lua_State* ctx)
{
	LUA_TRACE("net_push_srv");

	arcan_vobject* vobj;
	luaL_checkvid(ctx, 1, &vobj);
	int domain = luaL_optnumber(ctx, 3, 0);

/* arg2 can be (string) => NETMSG, (event) => just push */
	arcan_event outev = {.category = EVENT_NET, .net.connid = domain};
	arcan_frameserver* fsrv = vobj->feed.state.ptr;

	if (vobj->feed.state.tag != ARCAN_TAG_FRAMESERV || !fsrv)
		arcan_fatal("net_pushsrv() -- bad arg1, VID "
			"is not a frameserver.\n");

	if (fsrv->parent.vid != ARCAN_EID)
		arcan_fatal("net_pushsrv() -- cannot push VID to a subsegment.\n");

	if (!(fsrv->segid == SEGID_NETWORK_CLIENT))
		arcan_fatal("net_pushsrv() -- bad arg1, specified frameserver"
			" is not in client mode (net_open).\n");

/* we clean this as to not expose stack trash */
	size_t out_sz = COUNT_OF(outev.net.message);

	if (lua_isstring(ctx, 2)){
		outev.net.kind = EVENT_NET_CUSTOMMSG;

		const char* msg = luaL_checkstring(ctx, 2);
		snprintf(outev.net.message, out_sz, "%s", msg);
		arcan_frameserver_pushevent(fsrv, &outev);
	}
	else
		arcan_fatal("net_pushsrv() -- "
			"unexpected data to push, accepted (string)\n");

	LUA_ETRACE("net_push_srv", NULL, 0);
}

static int net_accept(lua_State* ctx)
{
	LUA_TRACE("net_accept");

	arcan_vobject* dvobj;
	arcan_frameserver* fsrv = luaL_checknet(
		ctx, true, &dvobj, "net_accept(vid, connid)");

	int domain = luaL_checkint(ctx, 2);

	if (domain == 0)
		arcan_fatal("net_accept(vid, connid) -- NET_BROADCAST is not "
			"allowed for accept call\n");

	arcan_event outev = {.category = EVENT_NET, .net.connid = domain};
	arcan_frameserver_pushevent(fsrv, &outev);

	LUA_ETRACE("net_accept", NULL, 0);
}

static int net_disconnect(lua_State* ctx)
{
	LUA_TRACE("net_disconnect");

	arcan_vobject* dvobj;
	arcan_frameserver* fsrv = luaL_checknet(
		ctx, true, &dvobj, "net_disconnect(vid, connid)");

	int domain = luaL_checkint(ctx, 2);

	arcan_event outev = {
		.category = EVENT_NET,
		.net.kind = EVENT_NET_DISCONNECT,
		.net.connid = domain
	};

	arcan_frameserver_pushevent(fsrv, &outev);

	LUA_ETRACE("net_disconnect", NULL, 0);
}

static int net_authenticate(lua_State* ctx)
{
	LUA_TRACE("net_authenticate");

	arcan_vobject* dvobj;
	arcan_frameserver* fsrv = luaL_checknet(
		ctx, true, &dvobj, "net_authenticate(vid, connid)");

	int domain = luaL_checkint(ctx, 2);
	if (domain == 0)
		arcan_fatal("net_authenticate(vid, connid) -- "
			"NET_BROADCAST is not allowed for accept call\n");

	arcan_event outev = {
		.category = EVENT_NET,
		.net.kind = EVENT_NET_AUTHENTICATE,
		.net.connid = domain
	};
	arcan_frameserver_pushevent(fsrv, &outev);

	LUA_ETRACE("net_authenticate", NULL, 0);
}

void arcan_lua_cleanup()
{
}

static void register_tbl(lua_State* ctx, const luaL_Reg* funtbl)
{
	while(funtbl->name != NULL){
		lua_pushstring(ctx, funtbl->name);
		lua_pushcclosure(ctx, funtbl->func, 1);
		lua_setglobal(ctx, funtbl->name);
		funtbl++;
	}
}

static int getidentstr(lua_State* ctx)
{
	LUA_TRACE("system_identstr");
	lua_pushstring(ctx, platform_video_capstr());
	LUA_ETRACE("system_identstr", NULL, 1);
}

static int setdefaultfont(lua_State* ctx)
{
	LUA_TRACE("system_defaultfont");

	const char* fontn = luaL_optstring(ctx, 1, NULL);

	char* fn = arcan_find_resource(fontn, RESOURCE_SYS_FONT, ARES_FILE);
	if (!fn){
		lua_pushboolean(ctx, false);
		LUA_ETRACE("system_defaultfont", "couldn't find font in namespace", 1);
	}

	int fd = open(fn, O_RDONLY);
	free(fn);
	if (BADFD == fd){
		lua_pushboolean(ctx, false);
		LUA_ETRACE("system_defaultfont", "couldn't open fontfile", 1);
	}

	size_t fontsz = luaL_checknumber(ctx, 2);
	int fonth = luaL_checknumber(ctx, 3);
	bool append = luaL_optbnumber(ctx, 4, 0);

	bool res = arcan_video_defaultfont(fontn, fd, fontsz, fonth, append);

	lua_pushboolean(ctx, res);
	LUA_ETRACE("system_defaultfont", res ? NULL : "defaultfont fail", 1);
}

static int base64_encode(lua_State* ctx)
{
	LUA_TRACE("util:base64_encode");

	size_t dsz, dsz2;
	const uint8_t* instr = (const uint8_t*) luaL_checklstring(ctx, 1, &dsz);
	char* outstr = (char*) arcan_base64_encode(instr, dsz, &dsz2, 0);

	lua_pushstring(ctx, outstr);
	arcan_mem_free(outstr);

	LUA_ETRACE("util:base64_encode", NULL, 1);
}

static int base64_decode(lua_State* ctx)
{
	LUA_TRACE("util:base64_encode");

	size_t dsz;
	const uint8_t* instr = (const uint8_t*) luaL_checkstring(ctx, 1);
	char* outstr = (char*) arcan_base64_decode(instr, &dsz, 0);
	lua_pushlstring(ctx, outstr, dsz);
	arcan_mem_free(outstr);

	LUA_ETRACE("util:base64_decode", NULL, 1);
}

static int hash_string(lua_State* ctx)
{
	LUA_TRACE("util:hash");
	const char* str = luaL_checkstring(ctx, 1);
	const char* method = luaL_optstring(ctx, 2, "djb");

	if (strcmp(method, "djb") == 0){
		unsigned long hash = 5381;
		for(; *str != 0; str++)
			hash = ((hash << 5) + hash) + *str;
		lua_pushnumber(ctx, hash);
	}
	else{
		arcan_warning("util:hash(%s), unknown hash method"
			" supported: djb)\n", method);

		LUA_ETRACE("util:hash", "unknown hash function", 0);
	}

	LUA_ETRACE("util:hash", NULL, 1);
}

static void extend_baseapi(lua_State* ctx)
{
	lua_newtable(ctx);
	int top = lua_gettop(ctx);

	lua_pushstring(ctx, "to_base64");
	lua_pushcfunction(ctx, base64_encode);
	lua_rawset(ctx, top);

	lua_pushstring(ctx, "from_base64");
	lua_pushcfunction(ctx, base64_decode);
	lua_rawset(ctx, top);

	lua_pushstring(ctx, "hash");
	lua_pushcfunction(ctx, hash_string);
	lua_rawset(ctx, top);

	lua_setglobal(ctx, "util");
}

#include "external/bit.c"

arcan_errc arcan_lua_exposefuncs(lua_State* ctx, unsigned char debugfuncs)
{
	if (!ctx)
		return ARCAN_ERRC_UNACCEPTED_STATE;

	luactx.debug = debugfuncs;
	lua_atpanic(ctx, (lua_CFunction) panic);

#ifdef _DEBUG
	luactx.lua_vidbase = rand() % 32768;
	arcan_warning("lua_exposefuncs() -- videobase is set to %u\n",
		luactx.lua_vidbase);
#endif

/* these defines / tables are also scriptably extracted and
 * mapped to build / documentation / static verification to ensure
 * coverage in the API binding -- so keep this format (down to the
 * whitespacing, simple regexs used. */
#define EXT_MAPTBL_RESOURCE
static const luaL_Reg resfuns[] = {
{"resource",          resource        },
{"glob_resource",     globresource    },
{"zap_resource",      zapresource     },
{"open_nonblock",     opennonblock    },
{"open_rawresource",  rawresource     },
{"close_rawresource", rawclose        },
{"write_rawresource", pushrawstr      },
{"read_rawresource",  readrawresource },
{"save_screenshot",   screenshot      },
{NULL, NULL}
};
#undef EXT_MAPTBL_RESOURCE
	register_tbl(ctx, resfuns);

	luaL_newmetatable(ctx, "nonblockIOr");
	lua_pushvalue(ctx, -1);
	lua_setfield(ctx, -2, "__index");
	lua_pushcfunction(ctx, nbio_read);
	lua_setfield(ctx, -2, "read");
	lua_pushcfunction(ctx, nbio_closer);
	lua_setfield(ctx, -2, "__gc");
	lua_pushcfunction(ctx, nbio_closer);
	lua_setfield(ctx, -2, "close");
	lua_pop(ctx, 1);

	luaL_newmetatable(ctx, "nonblockIOw");
	lua_pushvalue(ctx, -1);
	lua_setfield(ctx, -2, "__index");
	lua_pushcfunction(ctx, nbio_write);
	lua_setfield(ctx, -2, "write");
	lua_pushcfunction(ctx, nbio_closew);
	lua_setfield(ctx, -2, "close");
	lua_pushcfunction(ctx, nbio_closew);
	lua_setfield(ctx, -2, "_gc");
	lua_pop(ctx, 1);

#define EXT_MAPTBL_TARGETCONTROL
static const luaL_Reg tgtfuns[] = {
{"launch_target",              targetlaunch             },
{"target_alloc",               targetalloc              },
{"target_input",               targetinput              },
{"input_target",               targetinput              },
{"suspend_target",             targetsuspend            },
{"resume_target",              targetresume             },
{"accept_target",              targetaccept             },
{"pacify_target",              targetpacify             },
{"stepframe_target",           targetstepframe          },
{"snapshot_target",            targetsnapshot           },
{"restore_target",             targetrestore            },
{"bond_target",                targetbond               },
{"reset_target",               targetreset              },
{"target_portconfig",          targetportcfg            },
{"target_framemode",           targetskipmodecfg        },
{"target_verbose",             targetverbose            },
{"target_synchronous",         targetsynchronous        },
{"target_flags",               targetflags              },
{"target_graphmode",           targetgraph              },
{"target_displayhint",         targetdisphint           },
{"target_devicehint",          targetdevhint            },
{"target_fonthint",            targetfonthint           },
{"target_seek",                targetseek               },
{"target_parent",              targetparent             },
{"target_coreopt",             targetcoreopt            },
{"target_updatehandler",       targethandler            },
{"define_rendertarget",        renderset                },
{"define_recordtarget",        recordset                },
{"define_calctarget",          procset                  },
{"define_feedtarget",          feedtarget               },
{"define_nulltarget",          nulltarget               },
{"define_arcantarget",         arcanset                 },
{"rendertarget_forceupdate",   rendertargetforce        },
{"rendertarget_vids",          rendertarget_vids        },
{"recordtarget_gain",          recordgain               },
{"rendertarget_detach",        renderdetach             },
{"rendertarget_attach",        renderattach             },
{"rendertarget_noclear",       rendernoclear            },
{"load_movie",                 loadmovie                },
{"launch_decode",              loadmovie                },
{"launch_avfeed",              launchavfeed             },
{NULL, NULL}
};
#undef EXT_MAPTBL_TARGETCONTROL
	register_tbl(ctx, tgtfuns);

#define EXT_MAPTBL_DATABASE
static const luaL_Reg dbfuns[] = {
{"store_key",    storekey   },
{"get_key",      getkey     },
{"get_keys",     getkeys    },
{"match_keys",   matchkeys  },
{"list_targets", gettargets },
{"list_target_tags", gettags },
{"target_configurations", getconfigs },
{NULL, NULL}
};
#undef EXT_MAPTBL_DATABASE
	register_tbl(ctx, dbfuns);

/*
 * Personal hacks for internal projects
 */
#define EXT_MAPTBL_CUSTOM
static const luaL_Reg custfuns[] = {
{NULL, NULL}
};
#undef EXT_MAPTBL_CUSTOM
	register_tbl(ctx, custfuns);

#define EXT_MAPTBL_AUDIO
static const luaL_Reg audfuns[] = {
{"play_audio",        playaudio   },
{"delete_audio",      dropaudio   },
{"load_asample",      loadasample },
{"audio_gain",        gain        },
{"audio_buffer_size", abufsz      },
{"capture_audio",     captureaudio},
{"list_audio_inputs", capturelist },
{NULL, NULL}
};
#undef EXT_MAPTBL_AUDIO
	register_tbl(ctx, audfuns);

#define EXT_MAPTBL_IMAGE
static const luaL_Reg imgfuns[] = {
{"load_image",               loadimage          },
{"load_image_asynch",        loadimageasynch    },
{"image_loaded",             imageloaded        },
{"delete_image",             deleteimage        },
{"show_image",               showimage          },
{"hide_image",               hideimage          },
{"move_image",               moveimage          },
{"nudge_image",              nudgeimage         },
{"rotate_image",             rotateimage        },
{"scale_image",              scaleimage         },
{"resize_image",             scaleimage2        },
{"resample_image",           resampleimage      },
{"blend_image",              imageopacity       },
{"crop_image",               cropimage          },
{"persist_image",            imagepersist       },
{"image_parent",             imageparent        },
{"center_image",             centerimage        },
{"image_children",           imagechildren      },
{"order_image",              orderimage         },
{"max_current_image_order",  maxorderimage      },
{"link_image",               linkimage          },
{"set_image_as_frame",       imageasframe       },
{"image_framesetsize",       framesetalloc      },
{"image_framecyclemode",     framesetcycle      },
{"image_pushasynch",         pushasynch         },
{"image_active_frame",       activeframe        },
{"image_origo_offset",       origoofs           },
{"image_inherit_order",      orderinherit       },
{"expire_image",             setlife            },
{"reset_image_transform",    resettransform     },
{"instant_image_transform",  instanttransform   },
{"tag_image_transform",      tagtransform       },
{"image_transform_cycle",    cycletransform     },
{"copy_image_transform",     copytransform      },
{"transfer_image_transform", transfertransform  },
{"copy_surface_properties",  copyimageprop      },
{"image_set_txcos",          settxcos           },
{"image_get_txcos",          gettxcos           },
{"image_set_txcos_default",  settxcos_default   },
{"image_texfilter",          changetexfilter    },
{"image_scale_txcos",        scaletxcos         },
{"image_clip_on",            clipon             },
{"image_clip_off",           clipoff            },
{"image_mask_toggle",        togglemask         },
{"image_mask_set",           setmask            },
{"image_screen_coordinates", screencoord        },
{"image_mask_clear",         clearmask          },
{"image_tracetag",           tracetag           },
{"image_mask_clearall",      clearall           },
{"image_shader",             setshader          },
{"image_state",              imagestate         },
{"image_access_storage",     imagestorage       },
{"image_resize_storage",     imageresizestorage },
{"image_sharestorage",       sharestorage       },
{"image_matchstorage",       matchstorage       },
{"cursor_setstorage",        cursorstorage      },
{"cursor_position",          cursorposition     },
{"move_cursor",              cursormove         },
{"nudge_cursor",             cursornudge        },
{"resize_cursor",            cursorsize         },
{"image_color",              imagecolor         },
{"image_mipmap",             imagemipmap        },
{"fill_surface",             fillsurface        },
{"alloc_surface",            allocsurface       },
{"raw_surface",              rawsurface         },
{"color_surface",            colorsurface       },
{"null_surface",             nullsurface        },
{"image_surface_properties", getimageprop       },
{"image_storage_properties", getimagestorageprop},
{"render_text",              rendertext         },
{"text_dimensions",          textdimensions     },
{"random_surface",           randomsurface      },
{"force_image_blend",        forceblend         },
{"image_hit",                hittest            },
{"pick_items",               pick               },
{"image_surface_initial_properties", getimageinitprop   },
{"image_surface_resolve_properties", getimageresolveprop},
{NULL, NULL}
};
#undef EXT_MAPTBL_IMAGE
	register_tbl(ctx, imgfuns);

#define EXT_MAPTBL_3D
static const luaL_Reg threedfuns[] = {
{"new_3dmodel",      buildmodel   },
{"finalize_3dmodel", finalmodel   },
{"add_3dmesh",       loadmesh     },
{"attrtag_model",    attrtag      },
{"move3d_model",     movemodel    },
{"rotate3d_model",   rotatemodel  },
{"orient3d_model",   orientmodel  },
{"scale3d_model",    scalemodel   },
{"forward3d_model",  forwardmodel },
{"strafe3d_model",   strafemodel  },
{"camtag_model",     camtag       },
{"build_3dplane",    buildplane   },
{"build_3dbox",      buildbox     },
{"build_pointcloud", pointcloud   },
{"scale_3dvertices", scale3dverts },
{"swizzle_model",    swizzlemodel },
{"mesh_shader",      setmeshshader},
{NULL, NULL}
};
#undef EXT_MAPTBL_3D
	register_tbl(ctx, threedfuns);

#define EXT_MAPTBL_SYSTEM
static const luaL_Reg sysfuns[] = {
{"shutdown",            alua_shutdown    },
{"warning",             warning          },
{"system_load",         systemload       },
{"system_context_size", systemcontextsize},
{"system_snapshot",     syssnap          },
{"system_collapse",     syscollapse      },
{"utf8kind",            utf8kind         },
{"decode_modifiers",    decodemod        },
{"benchmark_enable",    togglebench      },
{"benchmark_timestamp", timestamp        },
{"benchmark_data",      getbenchvals     },
{"system_identstr",     getidentstr      },
{"system_defaultfont",  setdefaultfont   },
#ifdef _DEBUG
{"freeze_image",        freezeimage      },
{"frameserver_debugstall", debugstall    },
#endif
#ifdef ARCAN_LWA
{"VRES_AUTORES", videocanvasrsz },
#endif
{NULL, NULL}
};
#undef EXT_MAPTBL_SYSTEM
	register_tbl(ctx, sysfuns);

#define EXT_MAPTBL_IODEV
static const luaL_Reg iofuns[] = {
{"kbd_repeat",          kbdrepeat        },
{"toggle_mouse_grab",   mousegrab        },
{"input_capabilities",  inputcap         },
{"input_samplebase",    inputbase        },
{"set_led",             setled           },
{"led_intensity",       led_intensity    },
{"set_led_rgb",         led_rgb          },
{"controller_leds",     n_leds           },
{"inputanalog_filter",  inputfilteranalog},
{"inputanalog_query",   inputanalogquery},
{"inputanalog_toggle",  inputanalogtoggle},
{NULL, NULL},
};
#undef EXT_MAPTBL_IODEV
	register_tbl(ctx, iofuns);

#define EXT_MAPTBL_VIDSYS
static const luaL_Reg vidsysfuns[] = {
{"switch_default_scalemode",         setscalemode   },
{"switch_default_texmode",           settexmode     },
{"switch_default_imageproc",         setimageproc   },
{"switch_default_texfilter",         settexfilter   },
{"set_context_attachment",           setdefattach   },
{"resize_video_canvas",              videocanvasrsz },
{"video_displaymodes",               videodisplay   },
{"video_displaydescr",               videodispdescr },
{"video_displaygamma",               videodispgamma },
{"map_video_display",                videomapping   },
{"video_display_state",              videodpms      },
{"video_3dorder",                    v3dorder       },
{"build_shader",                     buildshader    },
{"valid_vid",                        validvid       },
{"video_synchronization",            videosynch     },
{"shader_uniform",                   shader_uniform },
{"shader_ugroup",                    shader_ugroup  },
{"push_video_context",               pushcontext    },
{"storepush_video_context",          pushcontext_ext},
{"storepop_video_context",           popcontext_ext },
{"pop_video_context",                popcontext     },
{"current_context_usage",            contextusage   },
{NULL, NULL},
};
#undef EXT_MAPTBL_VIDSYS
	register_tbl(ctx, vidsysfuns);

#define EXT_MAPTBL_NETWORK
static const luaL_Reg netfuns[] = {
{"net_open",         net_open        },
{"net_push",         net_pushcl      },
{"net_listen",       net_listen      },
{"net_push_srv",     net_pushsrv     },
{"net_disconnect",   net_disconnect  },
{"net_discover",     net_discover    },
{"net_authenticate", net_authenticate},
{"net_accept",       net_accept      },
{NULL, NULL},
};
#undef EXT_MAPTBL_NETWORK
	register_tbl(ctx, netfuns);

/*
 * METATABLE definitions
 *  [image] => used for calctargets
 */
	luaL_newmetatable(ctx, "calcImage");
	lua_pushvalue(ctx, -1);
	lua_setfield(ctx, -2, "__index");
	lua_pushcfunction(ctx, procimage_get);
	lua_setfield(ctx, -2, "get");
	lua_pushcfunction(ctx, procimage_histo);
	lua_setfield(ctx, -2, "histogram_impose");
	lua_pushcfunction(ctx, procimage_lookup);
	lua_setfield(ctx, -2, "frequency");
	lua_pop(ctx, 1);

	int top = lua_gettop(ctx);
	extend_baseapi(ctx);
	luaopen_bit(ctx);
	lua_settop(ctx, top);

	atexit(arcan_lua_cleanup);
	return ARCAN_OK;
}

void arcan_lua_pushglobalconsts(lua_State* ctx){
	struct monitor_mode mode = platform_video_dimensions();

#define EXT_CONSTTBL_GLOBINT
	struct { const char* key; int val; } consttbl[] = {
{"EXIT_SUCCESS", EXIT_SUCCESS},
{"EXIT_FAILURE", EXIT_FAILURE},
/* these two constants are an old left-over from easier times when there was no
 * multi-monitor support, and should be phased out with a support script that
 * uses physical- dimensions (mm) and output display pixel density to calculate
 * sizes */
{"VRESW", mode.width},
{"VRESH", mode.height},
{"MAX_SURFACEW", MAX_SURFACEW},
{"MAX_SURFACEH", MAX_SURFACEH},
{"MAX_TARGETW", ARCAN_SHMPAGE_MAXW},
{"MAX_TARGETH", ARCAN_SHMPAGE_MAXH},
{"STACK_MAXCOUNT", CONTEXT_STACK_LIMIT},
{"FRAMESET_SPLIT", ARCAN_FRAMESET_SPLIT},
{"FRAMESET_MULTITEXTURE", ARCAN_FRAMESET_MULTITEXTURE},
{"FRAMESET_NODETACH", FRAMESET_NODETACH},
{"FRAMESET_DETACH", FRAMESET_DETACH},
{"FRAMESERVER_INPUT", CONST_FRAMESERVER_INPUT},
{"FRAMESERVER_OUTPUT", CONST_FRAMESERVER_OUTPUT},
{"BLEND_NONE", BLEND_NONE},
{"BLEND_ADD", BLEND_ADD},
{"BLEND_MULTIPLY", BLEND_MULTIPLY},
{"BLEND_NORMAL", BLEND_NORMAL},
{"ANCHOR_UL", ANCHORP_UL},
{"ANCHOR_UR", ANCHORP_UR},
{"ANCHOR_LL", ANCHORP_LL},
{"ANCHOR_LR", ANCHORP_LR},
{"ANCHOR_C", ANCHORP_C},
{"FRAMESERVER_LOOP", 0},
{"FRAMESERVER_NOLOOP", 1},
{"TYPE_FRAMESERVER", ARCAN_TAG_FRAMESERV},
{"TYPE_3DOBJECT", ARCAN_TAG_3DOBJ},
{"TARGET_SYNCHRONOUS", TARGET_FLAG_SYNCHRONOUS},
{"TARGET_NOALPHA", TARGET_FLAG_NO_ALPHA_UPLOAD},
{"TARGET_VSTORE_SYNCH", TARGET_FLAG_VSTORE_SYNCH},
{"TARGET_VERBOSE", TARGET_FLAG_VERBOSE},
{"TARGET_AUTOCLOCK", TARGET_FLAG_AUTOCLOCK},
{"TARGET_NOBUFFERPASS", TARGET_FLAG_NO_BUFFERPASS},
{"DISPLAY_STANDBY", ADPMS_STANDBY},
{"DISPLAY_OFF", ADPMS_OFF},
{"DISPLAY_SUSPEND", ADPMS_SUSPEND},
{"DISPLAY_ON", ADPMS_ON},
{"DEVICE_INDIRECT", DEVICE_INDIRECT},
{"DEVICE_DIRECT", DEVICE_DIRECT},
{"DEVICE_LOST", DEVICE_LOST},
{"RENDERTARGET_NOSCALE", RENDERTARGET_NOSCALE},
{"RENDERTARGET_SCALE", RENDERTARGET_SCALE},
{"RENDERTARGET_NODETACH", RENDERTARGET_NODETACH},
{"RENDERTARGET_DETACH", RENDERTARGET_DETACH},
{"RENDERTARGET_COLOR", RENDERFMT_COLOR},
{"RENDERTARGET_DEPTH", RENDERFMT_DEPTH},
{"RENDERTARGET_FULL", RENDERFMT_FULL},
{"READBACK_MANUAL", 0},
{"ROTATE_RELATIVE", CONST_ROTATE_RELATIVE},
{"ROTATE_ABSOLUTE", CONST_ROTATE_ABSOLUTE},
{"TEX_REPEAT", ARCAN_VTEX_REPEAT},
{"TEX_CLAMP", ARCAN_VTEX_CLAMP},
{"FILTER_NONE", ARCAN_VFILTER_NONE},
{"FILTER_LINEAR", ARCAN_VFILTER_LINEAR},
{"FILTER_BILINEAR", ARCAN_VFILTER_BILINEAR},
{"FILTER_TRILINEAR", ARCAN_VFILTER_TRILINEAR},
{"INTERP_LINEAR", ARCAN_VINTER_LINEAR},
{"INTERP_SINE", ARCAN_VINTER_SINE},
{"INTERP_EXPIN", ARCAN_VINTER_EXPIN},
{"INTERP_EXPOUT", ARCAN_VINTER_EXPOUT},
{"INTERP_EXPINOUT", ARCAN_VINTER_EXPINOUT},
{"SCALE_NOPOW2", ARCAN_VIMAGE_NOPOW2},
{"SCALE_POW2", ARCAN_VIMAGE_SCALEPOW2},
{"IMAGEPROC_NORMAL", IMAGEPROC_NORMAL},
{"IMAGEPROC_FLIPH", IMAGEPROC_FLIPH },
{"WORLDID", ARCAN_VIDEO_WORLDID},
{"CLIP_ON", ARCAN_CLIP_ON},
{"CLIP_OFF", ARCAN_CLIP_OFF},
{"CLIP_SHALLOW", ARCAN_CLIP_SHALLOW},
{"BADID", ARCAN_EID},
{"CLOCKRATE", ARCAN_TIMER_TICK},
{"CLOCK", 0},
{"ALLOC_LODEF", -1},
{"ALLOC_HIDEF", 1},
{"APPL_RESOURCE", RESOURCE_APPL},
{"APPL_STATE_RESOURCE", RESOURCE_APPL_STATE},
{"APPL_TEMP_RESOURCE",RESOURCE_APPL_TEMP},
{"SHARED_RESOURCE", RESOURCE_APPL_SHARED},
{"SYS_APPL_RESOURCE", RESOURCE_SYS_APPLBASE},
{"SYS_FONT_RESOURCE", RESOURCE_SYS_FONT},
{"ALL_RESOURCES", DEFAULT_USERMASK},
{"API_VERSION_MAJOR", LUAAPI_VERSION_MAJOR},
{"API_VERSION_MINOR", LUAAPI_VERSION_MINOR},
{"HISTOGRAM_SPLIT", HIST_SPLIT},
{"HISTOGRAM_MERGE", HIST_MERGE},
{"HISTOGRAM_MERGE_NOALPHA", HIST_MERGE_NOALPHA},
{"LAUNCH_EXTERNAL", 0},
{"LAUNCH_INTERNAL", 1},
{"HINT_NONE", HINT_NONE},
{"HINT_PRIMARY", HINT_FL_PRIMARY},
{"HINT_FIT", HINT_FIT},
{"HINT_CROP", HINT_CROP},
{"HINT_ROTATE_CW_90", HINT_ROTATE_CW_90},
{"HINT_ROTATE_CCW_90", HINT_ROTATE_CCW_90},
{"HINT_YFLIP", HINT_YFLIP},
{"TD_HINT_CONTINUED", 1},
{"TD_HINT_INVISIBLE", 2},
{"TD_HINT_UNFOCUSED", 4},
{"TD_HINT_IGNORE", 128},
{"MASK_LIVING", MASK_LIVING},
{"MASK_ORIENTATION", MASK_ORIENTATION},
{"MASK_OPACITY", MASK_OPACITY},
{"MASK_POSITION", MASK_POSITION},
{"MASK_SCALE", MASK_SCALE},
{"MASK_UNPICKABLE", MASK_UNPICKABLE},
{"MASK_FRAMESET", MASK_FRAMESET},
{"MASK_MAPPING", MASK_MAPPING},
{"FORMAT_PNG", OUTFMT_PNG},
{"FORMAT_PNG_FLIP", OUTFMT_PNG_FLIP},
{"FORMAT_RAW8", OUTFMT_RAW8},
{"FORMAT_RAW24", OUTFMT_RAW24},
{"FORMAT_RAW32", OUTFMT_RAW32},
{"ORDER_FIRST", ORDER3D_FIRST},
{"ORDER_NONE", ORDER3D_NONE},
{"ORDER_LAST", ORDER3D_LAST},
{"ORDER_SKIP", ORDER3D_NONE},
{"MOUSE_GRABON", MOUSE_GRAB_ON},
{"MOUSE_GRABOFF", MOUSE_GRAB_OFF},
{"MOUSE_BTNLEFT", 1},
{"MOUSE_BTNMIDDLE", 2},
{"MOUSE_BTNRIGHT", 3},
/* DEPRECATE */ {"LEDCONTROLLERS", arcan_led_controllers()},
{"KEY_CONFIG", DVT_CONFIG},
{"KEY_TARGET", DVT_TARGET},
{"NOW", 0},
{"NOPERSIST", 0},
{"PERSIST", 1},
{"NET_BROADCAST", 0},
{"DEBUGLEVEL", luactx.debug}
};
#undef EXT_CONSTTBL_GLOBINT

	for (size_t i = 0; i < COUNT_OF(consttbl); i++)
		arcan_lua_setglobalint(ctx, consttbl[i].key, consttbl[i].val);

/* same problem as with VRESW, VRESH */
	float ppcm = mode.width && mode.phy_width ?
		10 * ((float) mode.width / (float)mode.phy_width) : 38.4;

	lua_pushnumber(ctx, ppcm);
	lua_setglobal(ctx, "VPPCM");

	lua_pushnumber(ctx, 0.0352778);
	lua_setglobal(ctx, "FONT_PT_SZ");

	arcan_lua_setglobalstr(ctx, "GL_VERSION", agp_ident());
	arcan_lua_setglobalstr(ctx, "SHADER_LANGUAGE", agp_shader_language());
	arcan_lua_setglobalstr(ctx, "FRAMESERVER_MODES", arcan_frameserver_atypes());
	arcan_lua_setglobalstr(ctx, "APPLID", arcan_appl_id());
	arcan_lua_setglobalstr(ctx, "API_ENGINE_BUILD", ARCAN_BUILDVERSION);

	if (luactx.last_crash_source){
		arcan_lua_setglobalstr(ctx, "CRASH_SOURCE", luactx.last_crash_source);
		luactx.last_crash_source = NULL;
	}
}

/*
 * What follows is just the mass of coded needed to serialize
 * as much of the internal state of the engine as possible
 * over a FILE* stream in a form that can be decoded and used
 * by a monitoring script to help debugging and performance
 * optimizations
 */
static const char* const vobj_flags(arcan_vobject* src)
{
	static char fbuf[sizeof("persist clip noasynch "
		"cycletransform rothier_origo order ")];

	fbuf[0] = '\0';
	if (FL_TEST(src, FL_PRSIST))
		strcat(fbuf, "persist ");
	if (src->clip != ARCAN_CLIP_OFF)
		strcat(fbuf, "clip ");
	if (FL_TEST(src, FL_NASYNC))
		strcat(fbuf, "noasynch ");
	if (FL_TEST(src, FL_TCYCLE))
		strcat(fbuf, "cycletransform ");
	if (FL_TEST(src, FL_ROTOFS))
		strcat(fbuf, "rothier_origo ");
	if (FL_TEST(src, FL_ORDOFS))
		strcat(fbuf, "order ");
	return fbuf;
}

static inline char* lut_filtermode(enum arcan_vfilter_mode mode)
{
	mode = mode & (~ARCAN_VFILTER_MIPMAP);
	switch(mode){
	case ARCAN_VFILTER_NONE     : return "none";
	case ARCAN_VFILTER_LINEAR   : return "linear";
	case ARCAN_VFILTER_BILINEAR : return "bilinear";
	case ARCAN_VFILTER_TRILINEAR: return "trilinear";
	case ARCAN_VFILTER_MIPMAP:break;
	}
	return "[missing filter]";
}

static inline char* lut_imageproc(enum arcan_imageproc_mode mode)
{
	switch(mode){
	case IMAGEPROC_NORMAL: return "normal";
	case IMAGEPROC_FLIPH : return "vflip";
	}
	return "[missing proc]";
}

static inline char* lut_scale(enum arcan_vimage_mode mode)
{
	switch(mode){
	case ARCAN_VIMAGE_NOPOW2    : return "nopow2";
	case ARCAN_VIMAGE_SCALEPOW2 : return "scalepow2";
	}
	return "[missing scale]";
}

static inline char* lut_framemode(enum arcan_framemode mode)
{
	switch(mode){
	case ARCAN_FRAMESET_SPLIT        : return "split";
	case ARCAN_FRAMESET_MULTITEXTURE : return "multitexture";
	}
	return "[missing framemode]";
}

static inline char* lut_clipmode(enum arcan_clipmode mode)
{
	switch(mode){
	case ARCAN_CLIP_OFF     : return "disabled";
	case ARCAN_CLIP_ON      : return "stencil deep";
	case ARCAN_CLIP_SHALLOW : return "stencil shallow";
	}
	return "[missing clipmode]";
}

static inline char* lut_blendmode(enum arcan_blendfunc func)
{
	switch(func){
	case BLEND_NONE     : return "disabled";
	case BLEND_NORMAL   : return "normal";
	case BLEND_FORCE    : return "forceblend";
	case BLEND_ADD      : return "additive";
	case BLEND_MULTIPLY : return "multiply";
	}
	return "[missing blendmode]";
}

/*
 * Ignore LOCALE RADIX settings...
 * Some dependencies actually dynamically change locale
 * affecting float representation during fprintf (nice race there)
 * by defining nan and infinite locally first (see further below)
 * we cover that case, but still need to go through the headache
 * of splitting
 */
static inline void fprintf_float(FILE* dst,
	const char* pre, float in, const char* post)
{
	float intp, fractp;
 	fractp = modff(in, &intp);

	if (isnan(in))
		fprintf(dst, "%snan%s", pre, post);
	else if (isinf(in))
		fprintf(dst, "%sinf%s", pre, post);
	else
		fprintf(dst, "%s%d.%d%s", pre, (int)intp, abs((int)fractp), post);
}

static inline char* lut_txmode(int txmode)
{
	switch (txmode){
	case ARCAN_VTEX_REPEAT:
		return "repeat";
	case ARCAN_VTEX_CLAMP:
		return "clamp(edge)";
	default:
		return "unknown(broken)";
	}
}

static inline char* lut_kind(arcan_vobject* src)
{
	if (src->feed.state.tag == ARCAN_TAG_IMAGE)
		return src->vstore->txmapped ? "textured" : "single color";
	else if (src->feed.state.tag == ARCAN_TAG_FRAMESERV)
		return "frameserver";
	else if (src->feed.state.tag == ARCAN_TAG_ASYNCIMGLD)
		return "textured_loading";
	else if (src->feed.state.tag == ARCAN_TAG_ASYNCIMGRD)
		return "texture_ready";
	else if (src->feed.state.tag == ARCAN_TAG_3DOBJ)
		return "3dobject";
	else
		return "dead";
}

/*
 * Note: currently, all the dump_ functions are used primarily as
 * debugging tools. They are parser- safe in the sense that strings
 * are escaped with Luas rather atrocious [[ [[= [[=== etc.
 *
 * If that is a concern, add an escape routine for all [[%s]] patterns.
 */
static inline void dump_props(FILE* dst, surface_properties props)
{
	fprintf_float(dst, "props.position = {", props.position.x, ", ");
	fprintf_float(dst, "", props.position.y, ", ");
	fprintf_float(dst, "", props.position.z, "};\n");

	fprintf_float(dst, "props.scale = {", props.scale.x, ", ");
	fprintf_float(dst, "", props.scale.y, ", ");
	fprintf_float(dst, "", props.scale.z, "};\n");

	fprintf_float(dst, "props.rotation = {", props.rotation.roll, ", ");
	fprintf_float(dst, "", props.rotation.pitch, ", ");
	fprintf_float(dst, "", props.rotation.yaw, "};\n");

	fprintf_float(dst, "props.opacity = ", props.opa, ";\n");
}

static inline int qused(struct arcan_evctx* dq)
{
	return *(dq->front) > *(dq->back) ? dq->eventbuf_sz -
	*(dq->front) + *(dq->back) : *(dq->back) - *(dq->front);
}

static inline const char* fsrvtos(enum ARCAN_SEGID ink)
{
	switch(ink){
	case SEGID_LWA: return "lightweight arcan";
	case SEGID_MEDIA: return "multimedia";
	case SEGID_NETWORK_SERVER: return "network-server";
	case SEGID_NETWORK_CLIENT: return "network-client";
	case SEGID_CURSOR: return "cursor";
	case SEGID_TERMINAL: return "terminal";
	case SEGID_TUI: return "tui";
	case SEGID_POPUP: return "popup";
	case SEGID_ICON: return "icon";
	case SEGID_REMOTING: return "remoting";
	case SEGID_GAME: return "game";
	case SEGID_HMD_L: return "hmd-l";
	case SEGID_HMD_R: return "hmd-r";
	case SEGID_HMD_SBS: return "hmd-sbs-lr";
	case SEGID_VM: return "vm";
	case SEGID_APPLICATION: return "application";
	case SEGID_CLIPBOARD: return "clipboard";
	case SEGID_BROWSER: return "browser";
	case SEGID_ENCODER: return "encoder";
	case SEGID_TITLEBAR: return "titlebar";
	case SEGID_SENSOR: return "sensor";
	case SEGID_DEBUG: return "debug";
	case SEGID_WIDGET: return "widget";
	case SEGID_ACCESSIBILITY: return "accessibility";
	case SEGID_CLIPBOARD_PASTE: return "clipboard-paste";
	case SEGID_UNKNOWN: return "unknown";
	case SEGID_TUI: return "tui";
	case SEGID_LIM: break;
	}
	return "";
}

/*
 * just derived from lstrlib.c, their string.format(%q)
 */
static void fput_luasafe_str(FILE* dst, const char* str)
{
	fputc('"', dst);
	while(*str){
		switch (*str){
		case '"':
		case '\\':
		case '\n':
			fputc('\\', dst);
			fputc(*str, dst);
		break;

		case '\r':
			fputs("\\r", dst);
		break;

		case '\0':
			fputs("\\000", dst);
		break;

		default:
			fputc(*str, dst);
		}
		str++;
	}

	fputc('"', dst);
}

static inline void dump_vstate(FILE* dst, arcan_vobject* vobj)
{
	if (!vobj->feed.state.ptr || vobj->feed.state.tag != ARCAN_TAG_FRAMESERV)
		return;

	arcan_frameserver* fsrv = vobj->feed.state.ptr;
fprintf(dst,
"vobj.fsrv = {\
\tlastpts = %lld,\
\taudbuf_sz = %d,\
\taudbuf_used = %d,\
\tchild_alive = %d,\
\tinevq_sz = %d,\
\tinevq_used = %d,\
\toutevq_sz = %d,\
\toutevq_used = %d,",
	(long long) fsrv->lastpts,
	(int) fsrv->sz_audb,
	(int) fsrv->ofs_audb,
	(int) fsrv->flags.alive,
	(int) fsrv->inqueue.eventbuf_sz,
	qused(&fsrv->inqueue),
	(int) fsrv->outqueue.eventbuf_sz,
	qused(&fsrv->outqueue));

	fprintf(dst, "\tsource = ");
	fput_luasafe_str(dst, fsrv->source ? fsrv->source : "NULL");
	fprintf(dst, ",\n\tkind = ");
	fput_luasafe_str(dst, fsrvtos(fsrv->segid));
	fprintf(dst, "};\n");
}

static inline void dump_vobject(FILE* dst, arcan_vobject* src)
{
	char* mask = maskstr(src->mask);

/*
 * note that most strings á glstore_*, scale* etc. are safe in the sense that
 * they are not user-supplied in any way. We ignore last_updated as parameter
 * to remove "useless" values in diffs. Add if needed for debugging cache.
 */
	fprintf(dst,
"vobj = {\n\
\torigw = %d,\n\
\torigh = %d,\n\
\torder = %d,\n\
\tlifetime = %d,\n\
\tcellid = %d,\n\
\tvalid_cache = %d,\n\
\trotate_state = %d,\n\
\tframeset_capacity = %d,\n\
\tframeset_mode = [[%s]],\n\
\tframeset_counter = %d,\n\
\tframeset_current = %d,\n"
#ifdef _DEBUG
"\textrefc_attachments = %d,\n\
\textrefc_links = %d,\n"
#endif
"\tstorage_source = [[%s]],\n\
\tstorage_size = %d,\n\
\tglstore_w = %d,\n\
\tglstore_h = %d,\n\
\tglstore_bpp = %d,\n\
\tglstore_prgid = %d,\n\
\tglstore_txu = [[%s]],\n\
\tglstore_txv = [[%s]],\n\
\tglstore_prg = [[%s]],\n\
\tscalemode  = [[%s]],\n\
\timageproc = [[%s]],\n\
\tblendmode = [[%s]],\n\
\tclipmode  = [[%s]],\n\
\tfiltermode = [[%s]],\n\
\tflags = [[%s]],\n\
\tmask = [[%s]],\n\
\tframeset = {},\n\
\tkind = [[%s]],\n\
",
(int) src->origw,
(int) src->origh,
(int) src->order,
(int) src->lifetime,
(int) src->cellid,
(int) src->valid_cache,
(int) src->rotate_state,
(int) (src->frameset ? src->frameset->n_frames : -1),
src->frameset ? lut_framemode(src->frameset->mode) : "",
(int) (src->frameset ? src->frameset->mctr : -1),
(int) (src->frameset ? src->frameset->ctr : -1),
#ifdef _DEBUG
(int) src->extrefc.attachments,
(int) src->extrefc.links,
#endif
(src->vstore->txmapped && src->vstore->vinf.text.source) ?
	src->vstore->vinf.text.source : "unknown",
(int) src->vstore->vinf.text.s_raw,
(int) src->vstore->w,
(int) src->vstore->h,
(int) src->vstore->bpp,
(int) src->program,
lut_txmode(src->vstore->txu),
lut_txmode(src->vstore->txv),
agp_shader_lookuptag(src->program),
lut_scale(src->vstore->scale),
lut_imageproc(src->vstore->imageproc),
lut_blendmode(src->blendmode),
lut_clipmode(src->clip),
lut_filtermode(src->vstore->filtermode),
vobj_flags(src),
mask,
lut_kind(src));

	fprintf(dst, "tracetag = ");
	fput_luasafe_str(dst, src->tracetag ? src->tracetag : "no tag");
	fputs(",\n", dst);

	fprintf_float(dst, "origoofs = {", src->origo_ofs.x, ", ");
	fprintf_float(dst, "", src->origo_ofs.y, ", ");
	fprintf_float(dst, "", src->origo_ofs.z, "}\n};\n");

	if (src->vstore->txmapped){
		fprintf(dst, "vobj.glstore_glid = %d;\n\
vobj.glstore_refc = %zu;\n", src->vstore->vinf.text.glid,
			src->vstore->refcount);
	} else {
		fprintf_float(dst, "vobj.glstore_col = {", src->vstore->vinf.col.r, ", ");
		fprintf_float(dst, "", src->vstore->vinf.col.g, ", ");
		fprintf_float(dst, "", src->vstore->vinf.col.b, "};\n");
	}

	if (src->frameset)
	for (size_t i = 0; i < src->frameset->ctr; i++)
	{
		fprintf(dst, "vobj.frameset[%zu] = %d\n", i + 1,
			src->frameset->frames[i].frame->vinf.text.glid);
	}

	if (src->children){
		fprintf(dst, "vobj.children = {};\n");
		fprintf(dst, "vobj.childslots = %d;\n", (int) src->childslots);
		for (size_t i = 0; i < src->childslots; i++){
			fprintf(dst, "vobj.children[%zu] = %"PRIxVOBJ";\n", i+1, src->children[i] ?
				src->children[i]->cellid : ARCAN_EID);
		}
	}

	if (src->parent->cellid == ARCAN_VIDEO_WORLDID){
		fprintf(dst, "vobj.parent = \"WORLD\";\n");
	} else {
		fprintf(dst, "vobj.parent = %"PRIxVOBJ";\n", src->parent->cellid);
	}

	dump_vstate(dst, src);
	fprintf(dst, "props = {};\n");
	dump_props(dst, src->current);
	fprintf(dst, "vobj.props = props;\n");

	free(mask);
}

void arcan_lua_statesnap(FILE* dst, const char* tag, bool delim)
{
/*
 * display global settings, wrap to local ptr for shorthand */
/* missing shaders,
 * missing event-queues
 */
	struct arcan_video_display* disp = &arcan_video_display;
	struct monitor_mode mmode = platform_video_dimensions();

fprintf(dst, " do \n\
local nan = 0/0;\n\
local inf = math.huge;\n\
local vobj = {};\n\
local props = {};\n\
local restbl = {\n\
\tdisplay = {\n\
\t\twidth = %d,\n\
\t\theight = %d,\n\
\t\tconservative = %d,\n\
\t\tmsasamples = %d,\n\
\t\tticks = %lld,\n\
\t\tdefault_vitemlim = %d,\n\
\t\timageproc = %d,\n\
\t\tscalemode = %d,\n\
\t\tfiltermode = %d,\n\
\t};\n\
\tvcontexts = {};\
};\n\
", (int)mmode.width, (int)mmode.height, disp->conservative ? 1 : 0,
	(int)disp->msasamples, (long long int)disp->c_ticks,
	(int)disp->default_vitemlim,
	(int)disp->imageproc, (int)disp->scalemode, (int)disp->filtermode);

	fprintf(dst, "restbl.message = ");
	fput_luasafe_str(dst, tag ? tag : "");
	fprintf(dst, ";\n");

	int cctx = vcontext_ind;
	while (cctx >= 0){
/* foreach context, header */
fprintf(dst,
"local ctx = {\n\
\tvobjs = {},\n\
\trtargets = {}\n\
};");

	struct arcan_video_context* ctx = &vcontext_stack[cctx];
	fprintf(dst,
"ctx.ind = %d;\n\
ctx.alive = %d;\n\
ctx.limit = %d;\n\
ctx.tickstamp = %lld;\n",
(int) cctx,
(int) ctx->nalive,
(int) ctx->vitem_limit,
(long long int) ctx->last_tickstamp
);

		for (size_t i = 0; i < ctx->vitem_limit; i++){
			if (!FL_TEST(&(ctx->vitems_pool[i]), FL_INUSE))
				continue;

			dump_vobject(dst, ctx->vitems_pool + i);
			fprintf(dst, "\
vobj.cellid_translated = %ld;\n\
ctx.vobjs[vobj.cellid] = vobj;\n", (long int)vid_toluavid(i));
		}

		for (size_t i = 0; i < ctx->n_rtargets; i++){
			struct rendertarget* rtgt = &ctx->rtargets[i];
			fprintf(dst, "\
local rtgt = {\n\
	attached = {");
			struct arcan_vobject_litem* first = rtgt->first;
			while(first){
				fprintf(dst, "%" PRIxVOBJ", ", first->elem->cellid);
				first = first->next;
			}
			fprintf(dst, "},\n\
color_id = %" PRIxVOBJ",\n"
#ifdef _DEBUG
"attach_refc = %d,\n"
#endif
"readback = %d,\n\
readcnt = %d,\n\
refresh = %d,\n\
refreshcnt = %d,\n\
transfc = %zu,\n\
camtag = %"PRIxVOBJ",\n\
flags = %d\n\
};\n\
table.insert(ctx.rtargets, rtgt);\n\
", rtgt->color ? rtgt->color->cellid : ARCAN_EID,
#ifdef _DEBUG
		rtgt->color->extrefc.attachments,
#endif
		rtgt->readback, rtgt->readcnt, rtgt->refresh, rtgt->refreshcnt,
		rtgt->transfc, rtgt->camtag, rtgt->flags
);
		}

		fprintf(dst,"table.insert(restbl.vcontexts, ctx);");
		cctx--;
	}

	if (benchdata.bench_enabled){
		size_t bsz = COUNT_OF(benchdata.ticktime);
		size_t fsz = COUNT_OF(benchdata.frametime);
		size_t csz = COUNT_OF(benchdata.framecost);

		int i = (benchdata.tickofs + 1) % bsz;
		fprintf(dst, "\nrestbl.benchmark = {};\nrestbl.benchmark.ticks = {");
		while (i != benchdata.tickofs){
			fprintf(dst, "%d,", benchdata.ticktime[i]);
			i = (i + 1) % bsz;
		}
		fprintf(dst, "};\nrestbl.benchmark.frames = {");
		i = (benchdata.frameofs + 1) % fsz;
		while (i != benchdata.frameofs){
			fprintf(dst, "%d,", benchdata.frametime[i]);
			i = (i + 1) % fsz;
		}
		fprintf(dst, "};\nrestbl.benchmark.framecost = {");
		i = (benchdata.costofs + 1) % csz;
		while (i != benchdata.costofs){
			fprintf(dst, "%d,", benchdata.framecost[i]);
			i = (i + 1) % csz;
		}
		fprintf(dst, "};\n");

		memset(benchdata.ticktime, '\0', sizeof(benchdata.ticktime));
		memset(benchdata.frametime, '\0', sizeof(benchdata.frametime));
		memset(benchdata.framecost, '\0', sizeof(benchdata.framecost));
		benchdata.tickofs = benchdata.frameofs = benchdata.costofs = 0;
	}

/* foreach context, footer */
	fprintf(dst, "return restbl;\nend\n%s", delim ? "#ENDBLOCK\n" : "");
	fflush(dst);
}

/* this assumes a trusted (src), as injected \0 could make the
 * strstr fail and buffer indefinately
 * (so if this assumption breaks in the future,
 * scan and strip the input dataset for \0s */
void arcan_lua_stategrab(lua_State* ctx, char* dstfun, int src)
{
/* maintaing a growing buffer that is just populated with lines read
 * from (src). When we uncover an endblock, we do a pcall and then
 * push the value to the stack. */
	static char* statebuf;
	static size_t statebuf_sz, statebuf_ofs;
	static struct pollfd inpoll;

/* initial setup */
	if (!statebuf){
		statebuf_sz = 1024;
		statebuf = arcan_alloc_mem(statebuf_sz, ARCAN_MEM_STRINGBUF,
			ARCAN_MEM_TEMPORARY | ARCAN_MEM_BZERO, ARCAN_MEMALIGN_NATURAL);

		inpoll.fd = src;
		inpoll.events = POLLIN;
	}

/* flush read into buffer, parse buffer for \n#ENDBLOCK\n pattern */
	if (poll(&inpoll, 1, 0) > 0){
		int ntr = statebuf_sz - 1 - statebuf_ofs;
		int nr = read(src, statebuf + statebuf_ofs, ntr);

		if (nr > 0){
			statebuf_ofs += nr;
			char* substrp = strstr(statebuf, "\n#ENDBLOCK\n");
/* got one? parse then slide */
			if (substrp){
				substrp[1] = '\0';

/*
 * FILE* outf = fopen("dumpfile", "w+");
 * fwrite(statebuf, 1, strlen(statebuf), outf);
 * fclose(outf);
 */
				lua_getglobal(ctx, "sample");
				if (!lua_isfunction(ctx, -1)){
					lua_pop(ctx, 1);
					arcan_warning("stategrab(), couldn't find "
						"function 'sample' in debugscript. Sample ignored.\n");
				} else {
					int top = lua_gettop(ctx);
					luaL_loadstring(ctx, statebuf);
					lua_call(ctx, 0, LUA_MULTRET);
					int narg = lua_gettop(ctx) - top;
					lua_call(ctx, narg, 0);
				}

/* statebuf:****substrp\n#ENDBLOCK\n(11)****(statebuf_ofs) **** statebufsz-1 \0*/
				substrp += 11;
				int ntm = statebuf_ofs - (substrp - statebuf);
				if (ntm > 0){
					memmove(statebuf, substrp, ntm);
					statebuf_ofs = ntm;
				} else {
					statebuf_ofs = 0;
				}
				memset(statebuf + statebuf_ofs, '\0', statebuf_sz - statebuf_ofs);
			}
/* need more data, buffer or possibly realloc */
		}

		if (statebuf_ofs == statebuf_sz - 1){
			statebuf_sz <<= 1;
			char* newp = realloc(statebuf, statebuf_sz);
			if (newp)
				statebuf = newp;
			else
				statebuf_sz >>= 1;
		}

	}

}<|MERGE_RESOLUTION|>--- conflicted
+++ resolved
@@ -4062,90 +4062,6 @@
 /* check frameserver flags and see if we are set to autoclock, then only
  * forward the once events and have others just update the frameserver
  * statetable */
-<<<<<<< HEAD
-				tblstr(ctx, "kind", "clock", top);
-				tblbool(ctx, "dynamic", ev->ext.clock.dynamic, top);
-				tblbool(ctx, "once", ev->ext.clock.once, top);
-				tblnum(ctx, "value", ev->ext.clock.rate, top);
-				if (ev->ext.clock.once)
-					tblnum(ctx, "id", ev->ext.clock.id, top);
-			break;
-			case EVENT_EXTERNAL_CONTENT:
-				tblstr(ctx, "kind", "content_state", top);
-				tblnum(ctx, "rel_x", (float)ev->ext.content.x_pos, top);
-				tblnum(ctx, "rel_y", (float)ev->ext.content.y_pos, top);
-				tblnum(ctx, "x_size", (float)ev->ext.content.x_sz, top);
-				tblnum(ctx, "y_size", (float)ev->ext.content.y_sz, top);
-			break;
-			case EVENT_EXTERNAL_VIEWPORT:
-				tblstr(ctx, "kind", "viewport", top);
-				push_view(ctx, &ev->ext, fsrv, top);
-			break;
-			case EVENT_EXTERNAL_CURSORHINT:
-				fltpush(mcbuf, extmsg_sz, (char*)ev->ext.message.data, flt_alpha, '?');
-				tblstr(ctx, "cursor", mcbuf, top);
-				tblstr(ctx, "kind", "cursorhint", top);
-			break;
-			case EVENT_EXTERNAL_ALERT:
-				tblstr(ctx, "kind", "alert", top);
-				if (0)
-			case EVENT_EXTERNAL_MESSAGE:
-					tblstr(ctx, "kind", "message", top);
-				slim_utf8_push(mcbuf, extmsg_sz, (char*)ev->ext.message.data);
-				tblbool(ctx, "multipart", ev->ext.message.multipart != 0, top);
-				tblstr(ctx, "message", mcbuf, top);
-			break;
-			case EVENT_EXTERNAL_FAILURE:
-				tblstr(ctx, "kind", "failure", top);
-				slim_utf8_push(mcbuf, extmsg_sz, (char*)ev->ext.message.data);
-				tblstr(ctx, "message", mcbuf, top);
-			break;
-			case EVENT_EXTERNAL_FRAMESTATUS:
-				tblstr(ctx, "kind", "framestatus", top);
-				tblnum(ctx, "frame", ev->ext.framestatus.framenumber, top);
-				tblnum(ctx, "pts", ev->ext.framestatus.pts, top);
-				tblnum(ctx, "acquired", ev->ext.framestatus.acquired, top);
-				tblnum(ctx, "fhint", ev->ext.framestatus.fhint, top);
-			break;
-			case EVENT_EXTERNAL_BCHUNKSTATE:
-				tblstr(ctx, "kind", "bchunkstate", top);
-				tblnum(ctx, "size", ev->ext.bchunk.size, top);
-				tblbool(ctx, "input", ev->ext.bchunk.input, top);
-				tblbool(ctx, "stream", ev->ext.bchunk.stream, top);
-				if (ev->ext.bchunk.extensions[0] == 0)
-					tblbool(ctx, "disable", true, top);
-				else if (ev->ext.bchunk.extensions[0] == '*')
-					tblbool(ctx, "wildcard", true, top);
-				else{
-					fltpush(mcbuf, COUNT_OF(ev->ext.bchunk.extensions),
-						(char*)ev->ext.bchunk.extensions, flt_chunkfn, '\0');
-					tblstr(ctx, "extensions", mcbuf, top);
-				}
-			break;
-			case EVENT_EXTERNAL_STREAMINFO:
-				fltpush(mcbuf, COUNT_OF(ev->ext.streaminf.langid),
-					(char*)ev->ext.streaminf.langid, flt_Alpha, '?');
-				tblstr(ctx, "kind", "streaminfo", top);
-				tblstr(ctx, "lang", mcbuf, top);
-				tblnum(ctx, "streamid", ev->ext.streaminf.streamid, top);
-				tblstr(ctx, "type",
-					streamtype(ev->ext.streaminf.datakind),top);
-			break;
-
-			case EVENT_EXTERNAL_STREAMSTATUS:
-				tblstr(ctx, "kind", "streamstatus", top);
-				fltpush(mcbuf, COUNT_OF(ev->ext.streamstat.timestr),
-					(char*)ev->ext.streamstat.timestr, flt_num, '?');
-				tblstr(ctx, "ctime", mcbuf, top);
-				fltpush(mcbuf, COUNT_OF(ev->ext.streamstat.timelim),
-					(char*)ev->ext.streamstat.timelim, flt_num, '?');
-				tblstr(ctx, "endtime", mcbuf, top);
-				tblnum(ctx,"completion",ev->ext.streamstat.completion,top);
-				tblnum(ctx, "frameno", ev->ext.streamstat.frameno, top);
-				tblnum(ctx,"streaming",
-					ev->ext.streamstat.streaming!=0,top);
-			break;
-=======
 			tblstr(ctx, "kind", "clock", top);
 			tblbool(ctx, "dynamic", ev->ext.clock.dynamic, top);
 			tblbool(ctx, "once", ev->ext.clock.once, top);
@@ -4212,7 +4128,6 @@
 			tblnum(ctx,"streaming",
 				ev->ext.streamstat.streaming!=0,top);
 		break;
->>>>>>> 716bae52
 
 		case EVENT_EXTERNAL_CURSORINPUT:
 			tblstr(ctx, "kind", "cursor_input", top);
@@ -4243,46 +4158,6 @@
 				lua_settop(ctx, reset);
 				return;
 			}
-<<<<<<< HEAD
-			break;
-			case EVENT_EXTERNAL_STATESIZE:
-				tblstr(ctx, "kind", "state_size", top);
-				tblnum(ctx, "state_size", ev->ext.stateinf.size, top);
-				tblnum(ctx, "typeid", ev->ext.stateinf.type, top);
-			break;
-			case EVENT_EXTERNAL_REGISTER:{
-				if (fsrv->segid != SEGID_UNKNOWN &&
-					ev->ext.registr.kind != fsrv->segid){
-					ev->ext.registr.kind = fsrv->segid;
-				}
-				else if (fsrv->segid == SEGID_UNKNOWN){
-					int id = ev->ext.registr.kind;
-					if (id == SEGID_NETWORK_CLIENT || id == SEGID_NETWORK_SERVER){
-						arcan_warning("client (%d) attempted to register a reserved (%d) "
-							"type which is not permitted.\n", fsrv->segid, id);
-						lua_settop(ctx, reset);
-						return;
-					}
-				}
-
-				tblstr(ctx, "kind", "registered", top);
-				tblstr(ctx, "segkind", fsrvtos(ev->ext.registr.kind), top);
-				slim_utf8_push(mcbuf,
-					COUNT_OF(ev->ext.registr.title), (char*)ev->ext.registr.title);
-					snprintf(fsrv->title, COUNT_OF(fsrv->title), "%s", mcbuf);
-				tblstr(ctx, "title", mcbuf, top);
-
-				size_t dsz;
-				char* b64 = (char*) arcan_base64_encode(
-					(uint8_t*)&ev->ext.registr.guid[0], 16, &dsz, 0);
-				tblstr(ctx, "guid", b64, top);
-				arcan_mem_free(b64);
-			}
-			break;
-			default:
-				tblstr(ctx, "kind", "unknown", top);
-				tblnum(ctx, "kind_num", ev->ext.kind, top);
-=======
 			slim_utf8_push(mcbuf,
 				COUNT_OF(ev->ext.labelhint.descr),
 				(char*)ev->ext.labelhint.descr
@@ -4299,25 +4174,40 @@
 			tblstr(ctx, "datatype", idt, top);
 		}
 		break;
+		case EVENT_EXTERNAL_BCHUNKSTATE:
+			tblstr(ctx, "kind", "bchunkstate", top);
+			tblnum(ctx, "size", ev->ext.bchunk.size, top);
+			tblbool(ctx, "input", ev->ext.bchunk.input, top);
+			tblbool(ctx, "stream", ev->ext.bchunk.stream, top);
+			if (ev->ext.bchunk.extensions[0] == 0)
+				tblbool(ctx, "disable", true, top);
+			else if (ev->ext.bchunk.extensions[0] == '*')
+				tblbool(ctx, "wildcard", true, top);
+			else{
+				fltpush(mcbuf, COUNT_OF(ev->ext.bchunk.extensions),
+					(char*)ev->ext.bchunk.extensions, flt_chunkfn, '\0');
+				tblstr(ctx, "extensions", mcbuf, top);
+			}
+		break;
 		case EVENT_EXTERNAL_STATESIZE:
 			tblstr(ctx, "kind", "state_size", top);
 			tblnum(ctx, "state_size", ev->ext.stateinf.size, top);
 			tblnum(ctx, "typeid", ev->ext.stateinf.type, top);
 		break;
 		case EVENT_EXTERNAL_REGISTER:{
+/* prevent switching types */
+			int id = ev->ext.registr.kind;
 			if (fsrv->segid != SEGID_UNKNOWN &&
 				ev->ext.registr.kind != fsrv->segid){
-				lua_settop(ctx, reset);
-				return;
+				id = ev->ext.registr.kind = fsrv->segid;
 			}
-			int id = ev->ext.registr.kind;
-			if (id == SEGID_NETWORK_CLIENT || id == SEGID_NETWORK_SERVER){
+			else if (id == SEGID_NETWORK_CLIENT || id == SEGID_NETWORK_SERVER){
 				arcan_warning("client (%d) attempted to register a reserved (%d) "
 					"type which is not permitted.\n", fsrv->segid, id);
 				lua_settop(ctx, reset);
 				return;
->>>>>>> 716bae52
 			}
+/* update and mark for pre-roll unless protected */
 			if (fsrv->segid == SEGID_UNKNOWN){
 				fsrv->segid = id;
 				preroll = true;
@@ -4336,7 +4226,7 @@
 			arcan_mem_free(b64);
 		}
 		break;
-	 	default:
+		default:
 			tblstr(ctx, "kind", "unknown", top);
 			tblnum(ctx, "kind_num", ev->ext.kind, top);
 		}
@@ -4345,7 +4235,6 @@
 		luactx.cb_source_kind = CB_SOURCE_FRAMESERVER;
 		wraperr(ctx, lua_pcall(ctx, 2, 0, 0), "event_external");
 		luactx.cb_source_kind = CB_SOURCE_NONE;
-
 /* special: external connection + connected->registered sequence finished */
 		if (preroll)
 			do_preroll(ctx, fsrv->tag, ev->ext.source, fsrv->aid);
@@ -6045,7 +5934,7 @@
 		return;
 
 	const char* mesg = luactx.in_panic ? "Lua VM state broken, panic" :
-		luaL_optstring(ctx, -1, "unknown");
+		luaL_optstring(ctx, 1, "unknown");
 /*
  * currently unused, pending refactor of arcan_warning
  * int severity = luaL_optnumber(ctx, 2, 0);
@@ -8867,9 +8756,11 @@
 	size_t sf = 0;
 
 	switch(fmt){
-	case OUTFMT_RAW8: sf = 1; break;
-	case OUTFMT_RAW24: sf = 3; break;
-	case OUTFMT_RAW32: sf = 4; break;
+		case OUTFMT_RAW8: sf = 1; break;
+		case OUTFMT_RAW24: sf = 3; break;
+		case OUTFMT_RAW32: sf = 4; break;
+
+/* won't happen */
 	default:
 	break;
 	}
@@ -8979,7 +8870,7 @@
 	LUA_ETRACE("save_screenshot", NULL, 0);
 }
 
-static bool launch_fsrv_net(lua_State* ctx,
+static bool lua_launch_fsrv(lua_State* ctx,
 	struct frameserver_envp* args, intptr_t callback)
 {
 	arcan_frameserver* intarget = arcan_frameserver_alloc();
@@ -9012,7 +8903,7 @@
 		.args.builtin.mode = "net-srv",
 		.args.builtin.resource = "mode=server"
 	};
-	launch_fsrv_net(ctx, &args, ref);
+	lua_launch_fsrv(ctx, &args, ref);
 
 	LUA_ETRACE("net_listen", NULL, 1);
 }
@@ -9040,7 +8931,7 @@
 			.args.builtin.resource = tmpstr
 		};
 
-		launch_fsrv_net(ctx, &args, ref);
+		lua_launch_fsrv(ctx, &args, ref);
 		arcan_mem_free(tmpstr);
 	}
 	else
@@ -9051,7 +8942,7 @@
 			.args.builtin.resource = "mode=client:discover"
 		};
 
-		launch_fsrv_net(ctx, &args, ref);
+		lua_launch_fsrv(ctx, &args, ref);
 	}
 
 	LUA_ETRACE("net_discover", NULL, 1);
@@ -9084,7 +8975,7 @@
 		.args.builtin.resource = instr
 	};
 
-	launch_fsrv_net(ctx, &args, ref);
+	lua_launch_fsrv(ctx, &args, ref);
 
 	free(instr);
 	free(workstr);
@@ -10165,7 +10056,6 @@
 	case SEGID_ACCESSIBILITY: return "accessibility";
 	case SEGID_CLIPBOARD_PASTE: return "clipboard-paste";
 	case SEGID_UNKNOWN: return "unknown";
-	case SEGID_TUI: return "tui";
 	case SEGID_LIM: break;
 	}
 	return "";
